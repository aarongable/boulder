package wfe

import (
	"bytes"
	"crypto"
	"crypto/x509"
	"encoding/hex"
	"encoding/json"
	"errors"
	"fmt"
	"io/ioutil"
	"net"
	"net/http"
	"net/url"
	"regexp"
	"strconv"
	"strings"
	"time"

	"github.com/jmhodges/clock"
	jose "github.com/square/go-jose"
	"golang.org/x/net/context"

	"github.com/letsencrypt/boulder/core"
	"github.com/letsencrypt/boulder/features"
	"github.com/letsencrypt/boulder/goodkey"
	blog "github.com/letsencrypt/boulder/log"
	"github.com/letsencrypt/boulder/metrics"
	"github.com/letsencrypt/boulder/nonce"
	"github.com/letsencrypt/boulder/probs"
	"github.com/letsencrypt/boulder/revocation"
)

// Paths are the ACME-spec identified URL path-segments for various methods
const (
	directoryPath  = "/directory"
	newRegPath     = "/acme/new-reg"
	regPath        = "/acme/reg/"
	newAuthzPath   = "/acme/new-authz"
	authzPath      = "/acme/authz/"
	challengePath  = "/acme/challenge/"
	newCertPath    = "/acme/new-cert"
	certPath       = "/acme/cert/"
	revokeCertPath = "/acme/revoke-cert"
	termsPath      = "/terms"
	issuerPath     = "/acme/issuer-cert"
	buildIDPath    = "/build"
	rolloverPath   = "/acme/key-change"
)

// WebFrontEndImpl provides all the logic for Boulder's web-facing interface,
// i.e., ACME.  Its members configure the paths for various ACME functions,
// plus a few other data items used in ACME.  Its methods are primarily handlers
// for HTTPS requests for the various ACME functions.
type WebFrontEndImpl struct {
	RA    core.RegistrationAuthority
	SA    core.StorageGetter
	stats metrics.Scope
	log   blog.Logger
	clk   clock.Clock

	// URL configuration parameters
	BaseURL string

	// Issuer certificate (DER) for /acme/issuer-cert
	IssuerCert []byte

	// URL to the current subscriber agreement (should contain some version identifier)
	SubscriberAgreementURL string

	// Register of anti-replay nonces
	nonceService *nonce.NonceService

	// Key policy.
	keyPolicy goodkey.KeyPolicy

	// Cache settings
	CertCacheDuration           time.Duration
	CertNoCacheExpirationWindow time.Duration
	IndexCacheDuration          time.Duration
	IssuerCacheDuration         time.Duration

	// CORS settings
	AllowOrigins []string

	// Maximum duration of a request
	RequestTimeout time.Duration

	// Feature gates
	CheckMalformedCSR      bool
	AcceptRevocationReason bool
	AllowAuthzDeactivation bool
}

// NewWebFrontEndImpl constructs a web service for Boulder
func NewWebFrontEndImpl(
	stats metrics.Scope,
	clk clock.Clock,
	keyPolicy goodkey.KeyPolicy,
	logger blog.Logger,
) (WebFrontEndImpl, error) {
	nonceService, err := nonce.NewNonceService(stats)
	if err != nil {
		return WebFrontEndImpl{}, err
	}

	return WebFrontEndImpl{
		log:          logger,
		clk:          clk,
		nonceService: nonceService,
		stats:        stats,
		keyPolicy:    keyPolicy,
	}, nil
}

// HandleFunc registers a handler at the given path. It's
// http.HandleFunc(), but with a wrapper around the handler that
// provides some generic per-request functionality:
//
// * Set a Replay-Nonce header.
//
// * Respond to OPTIONS requests, including CORS preflight requests.
//
// * Set a no cache header
//
// * Respond http.StatusMethodNotAllowed for HTTP methods other than
// those listed.
//
// * Set CORS headers when responding to CORS "actual" requests.
//
// * Never send a body in response to a HEAD request. Anything
// written by the handler will be discarded if the method is HEAD.
// Also, all handlers that accept GET automatically accept HEAD.
func (wfe *WebFrontEndImpl) HandleFunc(mux *http.ServeMux, pattern string, h wfeHandlerFunc, methods ...string) {
	methodsMap := make(map[string]bool)
	for _, m := range methods {
		methodsMap[m] = true
	}
	if methodsMap["GET"] && !methodsMap["HEAD"] {
		// Allow HEAD for any resource that allows GET
		methods = append(methods, "HEAD")
		methodsMap["HEAD"] = true
	}
	methodsStr := strings.Join(methods, ", ")
	handler := http.StripPrefix(pattern, &topHandler{
		log: wfe.log,
		clk: clock.Default(),
		wfe: wfeHandlerFunc(func(ctx context.Context, logEvent *requestEvent, response http.ResponseWriter, request *http.Request) {
			// We do not propagate errors here, because (1) they should be
			// transient, and (2) they fail closed.
			nonce, err := wfe.nonceService.Nonce()
			if err == nil {
				response.Header().Set("Replay-Nonce", nonce)
				logEvent.ResponseNonce = nonce
			} else {
				logEvent.AddError("unable to make nonce: %s", err)
			}

			switch request.Method {
			case "HEAD":
				// Go's net/http (and httptest) servers will strip out the body
				// of responses for us. This keeps the Content-Length for HEAD
				// requests as the same as GET requests per the spec.
			case "OPTIONS":
				wfe.Options(response, request, methodsStr, methodsMap)
				return
			}

			// No cache header is set for all requests, succeed or fail.
			addNoCacheHeader(response)

			if !methodsMap[request.Method] {
				response.Header().Set("Allow", methodsStr)
				wfe.sendError(response, logEvent, probs.MethodNotAllowed(), nil)
				return
			}

			wfe.setCORSHeaders(response, request, "")

			timeout := wfe.RequestTimeout
			if timeout == 0 {
				timeout = 5 * time.Minute
			}
			ctx, cancel := context.WithTimeout(ctx, timeout)
			// TODO(riking): add request context using WithValue

			// Call the wrapped handler.
			h(ctx, logEvent, response, request)
			cancel()
		}),
	})
	mux.Handle(pattern, handler)
}

func marshalIndent(v interface{}) ([]byte, error) {
	return json.MarshalIndent(v, "", "  ")
}

func (wfe *WebFrontEndImpl) relativeEndpoint(request *http.Request, endpoint string) string {
	var result string
	proto := "http"
	host := request.Host

	// If the request was received via TLS, use `https://` for the protocol
	if request.TLS != nil {
		proto = "https"
	}

	// Allow upstream proxies  to specify the forwarded protocol. Allow this value
	// to override our own guess.
	if specifiedProto := request.Header.Get("X-Forwarded-Proto"); specifiedProto != "" {
		proto = specifiedProto
	}

	// Default to "localhost" when no request.Host is provided. Otherwise requests
	// with an empty `Host` produce results like `http:///acme/new-authz`
	if request.Host == "" {
		host = "localhost"
	}

	if wfe.BaseURL != "" {
		result = fmt.Sprintf("%s%s", wfe.BaseURL, endpoint)
	} else {
		resultUrl := url.URL{Scheme: proto, Host: host, Path: endpoint}
		result = resultUrl.String()
	}

	return result
}

func (wfe *WebFrontEndImpl) relativeDirectory(request *http.Request, directory map[string]string) ([]byte, error) {
	// Create an empty map sized equal to the provided directory to store the
	// relative-ized result
	relativeDir := make(map[string]string, len(directory))

	// Copy each entry of the provided directory into the new relative map. If
	// `wfe.BaseURL` != "", use the old behaviour and prefix each endpoint with
	// the `BaseURL`. Otherwise, prefix each endpoint using the request protocol
	// & host.
	for k, v := range directory {
		relativeDir[k] = wfe.relativeEndpoint(request, v)
	}

	directoryJSON, err := marshalIndent(relativeDir)
	// This should never happen since we are just marshalling known strings
	if err != nil {
		return nil, err
	}

	return directoryJSON, nil
}

// Handler returns an http.Handler that uses various functions for
// various ACME-specified paths.
func (wfe *WebFrontEndImpl) Handler() (http.Handler, error) {
	m := http.NewServeMux()
	wfe.HandleFunc(m, directoryPath, wfe.Directory, "GET")
	wfe.HandleFunc(m, newRegPath, wfe.NewRegistration, "POST")
	wfe.HandleFunc(m, newAuthzPath, wfe.NewAuthorization, "POST")
	wfe.HandleFunc(m, newCertPath, wfe.NewCertificate, "POST")
	wfe.HandleFunc(m, regPath, wfe.Registration, "POST")
	wfe.HandleFunc(m, authzPath, wfe.Authorization, "GET", "POST")
	wfe.HandleFunc(m, challengePath, wfe.Challenge, "GET", "POST")
	wfe.HandleFunc(m, certPath, wfe.Certificate, "GET")
	wfe.HandleFunc(m, revokeCertPath, wfe.RevokeCertificate, "POST")
	wfe.HandleFunc(m, termsPath, wfe.Terms, "GET")
	wfe.HandleFunc(m, issuerPath, wfe.Issuer, "GET")
	wfe.HandleFunc(m, buildIDPath, wfe.BuildID, "GET")
	wfe.HandleFunc(m, rolloverPath, wfe.KeyRollover, "POST")
	// We don't use our special HandleFunc for "/" because it matches everything,
	// meaning we can wind up returning 405 when we mean to return 404. See
	// https://github.com/letsencrypt/boulder/issues/717
	m.Handle("/", &topHandler{
		log: wfe.log,
		clk: clock.Default(),
		wfe: wfeHandlerFunc(wfe.Index),
	})
	return m, nil
}

// Method implementations

// Index serves a simple identification page. It is not part of the ACME spec.
func (wfe *WebFrontEndImpl) Index(ctx context.Context, logEvent *requestEvent, response http.ResponseWriter, request *http.Request) {
	// http://golang.org/pkg/net/http/#example_ServeMux_Handle
	// The "/" pattern matches everything, so we need to check
	// that we're at the root here.
	if request.URL.Path != "/" {
		logEvent.AddError("Resource not found")
		http.NotFound(response, request)
		response.Header().Set("Content-Type", "application/problem+json")
		return
	}

	if request.Method != "GET" {
		logEvent.AddError("Bad method")
		response.Header().Set("Allow", "GET")
		response.WriteHeader(http.StatusMethodNotAllowed)
		return
	}

	addNoCacheHeader(response)
	response.Header().Set("Content-Type", "text/html")
	response.Write([]byte(fmt.Sprintf(`<html>
		<body>
			This is an <a href="https://github.com/ietf-wg-acme/acme/">ACME</a>
			Certificate Authority running <a href="https://github.com/letsencrypt/boulder">Boulder</a>.
			JSON directory is available at <a href="%s">%s</a>.
		</body>
	</html>
	`, directoryPath, directoryPath)))
}

func addNoCacheHeader(w http.ResponseWriter) {
	w.Header().Add("Cache-Control", "public, max-age=0, no-cache")
}

func addRequesterHeader(w http.ResponseWriter, requester int64) {
	if requester > 0 {
		w.Header().Set("Boulder-Requester", fmt.Sprintf("%d", requester))
	}
}

// Directory is an HTTP request handler that provides the directory
// object stored in the WFE's DirectoryEndpoints member with paths prefixed
// using the `request.Host` of the HTTP request.
func (wfe *WebFrontEndImpl) Directory(ctx context.Context, logEvent *requestEvent, response http.ResponseWriter, request *http.Request) {
	directoryEndpoints := map[string]string{
		"new-reg":     newRegPath,
		"new-authz":   newAuthzPath,
		"new-cert":    newCertPath,
		"revoke-cert": revokeCertPath,
		"key-change":  rolloverPath,
	}

	response.Header().Set("Content-Type", "application/json")

	relDir, err := wfe.relativeDirectory(request, directoryEndpoints)
	if err != nil {
		marshalProb := probs.ServerInternal("unable to marshal JSON directory")
		wfe.sendError(response, logEvent, marshalProb, nil)
		return
	}

	response.Write(relDir)
}

const (
	unknownKey = "No registration exists matching provided key"
)

func verifyJWSKey(body string) (*jose.JsonWebKey, *jose.JsonWebSignature, error) {
	parsedJws, err := jose.ParseSigned(body)
	if err != nil {
		return nil, nil, errors.New("Parse error reading JWS")
	}

	if len(parsedJws.Signatures) > 1 {
		return nil, nil, errors.New("Too many signatures in POST body")
	}
	if len(parsedJws.Signatures) == 0 {
		return nil, nil, errors.New("POST JWS not signed")
	}

	key := parsedJws.Signatures[0].Header.JsonWebKey
	if key == nil {
		return nil, nil, errors.New("No JWK in JWS header")
	}

	if !key.Valid() {
		return nil, nil, errors.New("Invalid JWK in JWS header")
	}

	return key, parsedJws, nil
}

// verifyPOST reads and parses the request body, looks up the Registration
// corresponding to its JWK, verifies the JWS signature, checks that the
// resource field is present and correct in the JWS protected header, and
// returns the JWS payload bytes, the key used to verify, and the corresponding
// Registration (or error).  If regCheck is false, verifyPOST will still try to
// look up a registration object, and will return it if found. However, if no
// registration object is found, verifyPOST will attempt to verify the JWS using
// the key in the JWS headers, and return the key plus a dummy registration if
// successful. If a caller passes regCheck = false, it should plan on validating
// the key itself.  verifyPOST also appends its errors to requestEvent.Errors so
// code calling it does not need to if they immediately return a response to the
// user.
func (wfe *WebFrontEndImpl) verifyPOST(ctx context.Context, logEvent *requestEvent, request *http.Request, regCheck bool, resource core.AcmeResource) ([]byte, *jose.JsonWebKey, core.Registration, *probs.ProblemDetails) {
	// TODO: We should return a pointer to a registration, which can be nil,
	// rather the a registration value with a sentinel value.
	// https://github.com/letsencrypt/boulder/issues/877
	reg := core.Registration{ID: 0}

	if _, ok := request.Header["Content-Length"]; !ok {
		wfe.stats.Inc("HTTP.ClientErrors.LengthRequiredError", 1)
		logEvent.AddError("missing Content-Length header on POST")
		return nil, nil, reg, probs.ContentLengthRequired()
	}

	// Read body
	if request.Body == nil {
		wfe.stats.Inc("Errors.NoPOSTBody", 1)
		logEvent.AddError("no body on POST")
		return nil, nil, reg, probs.Malformed("No body on POST")
	}

	bodyBytes, err := ioutil.ReadAll(request.Body)
	if err != nil {
		wfe.stats.Inc("Errors.UnableToReadRequestBody", 1)
		logEvent.AddError("unable to read request body")
		return nil, nil, reg, probs.ServerInternal("unable to read request body")
	}

	body := string(bodyBytes)

	// Verify JWS
	// NOTE: It might seem insecure for the WFE to be trusted to verify
	// client requests, i.e., that the verification should be done at the
	// RA.  However the WFE is the RA's only view of the outside world
	// *anyway*, so it could always lie about what key was used by faking
	// the signature itself.
	submittedKey, parsedJws, err := verifyJWSKey(body)
	if err != nil {
		logEvent.AddError(err.Error())
		return nil, nil, reg, probs.Malformed(err.Error())
	}

	var key *jose.JsonWebKey
	reg, err = wfe.SA.GetRegistrationByKey(ctx, *submittedKey)
	// Special case: If no registration was found, but regCheck is false, use an
	// empty registration and the submitted key. The caller is expected to do some
	// validation on the returned key.
	if _, ok := err.(core.NoSuchRegistrationError); ok && !regCheck {
		// When looking up keys from the registrations DB, we can be confident they
		// are "good". But when we are verifying against any submitted key, we want
		// to check its quality before doing the verify.
		if err = wfe.keyPolicy.GoodKey(submittedKey.Key); err != nil {
			wfe.stats.Inc("Errors.JWKRejectedByGoodKey", 1)
			logEvent.AddError("JWK in request was rejected by GoodKey: %s", err)
			return nil, nil, reg, probs.Malformed(err.Error())
		}
		key = submittedKey
	} else if err != nil {
		// For all other errors, or if regCheck is true, return error immediately.
		wfe.stats.Inc("Errors.UnableToGetRegistrationByKey", 1)
		logEvent.AddError("unable to fetch registration by the given JWK: %s", err)
		if _, ok := err.(core.NoSuchRegistrationError); ok {
			return nil, nil, reg, probs.Unauthorized(unknownKey)
		}

		return nil, nil, reg, core.ProblemDetailsForError(err, "")
	} else {
		// If the lookup was successful, use that key.
		key = &reg.Key
		logEvent.Requester = reg.ID
		logEvent.Contacts = reg.Contact
	}

	// Only check for validity if we are actually checking the registration
	if regCheck && features.Enabled(features.AllowAccountDeactivation) && reg.Status != core.StatusValid {
		return nil, nil, reg, probs.Unauthorized(fmt.Sprintf("Registration is not valid, has status '%s'", reg.Status))
	}

	if statName, err := checkAlgorithm(key, parsedJws); err != nil {
		wfe.stats.Inc(statName, 1)
		return nil, nil, reg, probs.Malformed(err.Error())
	}

	payload, err := parsedJws.Verify(key)
	if err != nil {
		wfe.stats.Inc("Errors.JWSVerificationFailed", 1)
		n := len(body)
		if n > 100 {
			n = 100
		}
		logEvent.AddError("verification of JWS with the JWK failed: %v; body: %s", err, body[:n])
		return nil, nil, reg, probs.Malformed("JWS verification error")
	}

	// Check that the request has a known anti-replay nonce
	nonce := parsedJws.Signatures[0].Header.Nonce
	logEvent.RequestNonce = nonce
	if len(nonce) == 0 {
		wfe.stats.Inc("Errors.JWSMissingNonce", 1)
		logEvent.AddError("JWS is missing an anti-replay nonce")
		return nil, nil, reg, probs.BadNonce("JWS has no anti-replay nonce")
	} else if !wfe.nonceService.Valid(nonce) {
		wfe.stats.Inc("Errors.JWSInvalidNonce", 1)
		logEvent.AddError("JWS has an invalid anti-replay nonce: %s", nonce)
		return nil, nil, reg, probs.BadNonce(fmt.Sprintf("JWS has invalid anti-replay nonce %v", nonce))
	}

	// Check that the "resource" field is present and has the correct value
	var parsedRequest struct {
		Resource string `json:"resource"`
	}
	err = json.Unmarshal([]byte(payload), &parsedRequest)
	if err != nil {
		wfe.stats.Inc("Errors.UnparsableJWSPayload", 1)
		logEvent.AddError("unable to JSON parse resource from JWS payload: %s", err)
		return nil, nil, reg, probs.Malformed("Request payload did not parse as JSON")
	}
	if parsedRequest.Resource == "" {
		wfe.stats.Inc("Errors.NoResourceInJWSPayload", 1)
		logEvent.AddError("JWS request payload does not specify a resource")
		return nil, nil, reg, probs.Malformed("Request payload does not specify a resource")
	} else if resource != core.AcmeResource(parsedRequest.Resource) {
		wfe.stats.Inc("Errors.MismatchedResourceInJWSPayload", 1)
		logEvent.AddError("JWS request payload does not match resource")
		return nil, nil, reg, probs.Malformed("JWS resource payload does not match the HTTP resource: %s != %s", parsedRequest.Resource, resource)
	}

	return []byte(payload), key, reg, nil
}

// sendError sends an error response represented by the given ProblemDetails,
// and, if the ProblemDetails.Type is ServerInternalProblem, audit logs the
// internal ierr.
func (wfe *WebFrontEndImpl) sendError(response http.ResponseWriter, logEvent *requestEvent, prob *probs.ProblemDetails, ierr error) {
	code := probs.ProblemDetailsToStatusCode(prob)

	// Record details to the log event
	logEvent.AddError(fmt.Sprintf("%d :: %s :: %s", prob.HTTPStatus, prob.Type, prob.Detail))

	// Only audit log internal errors so users cannot purposefully cause
	// auditable events.
	if prob.Type == probs.ServerInternalProblem {
		wfe.log.AuditErr(fmt.Sprintf("Internal error - %s - %s", prob.Detail, ierr))
	}

	problemDoc, err := marshalIndent(prob)
	if err != nil {
		wfe.log.AuditErr(fmt.Sprintf("Could not marshal error message: %s - %+v", err, prob))
		problemDoc = []byte("{\"detail\": \"Problem marshalling error message.\"}")
	}

	// Paraphrased from
	// https://golang.org/src/net/http/server.go#L1272
	response.Header().Set("Content-Type", "application/problem+json")
	response.WriteHeader(code)
	response.Write(problemDoc)

	wfe.stats.Inc(fmt.Sprintf("HTTP.ErrorCodes.%d", code), 1)
	problemSegments := strings.Split(string(prob.Type), ":")
	if len(problemSegments) > 0 {
		wfe.stats.Inc(fmt.Sprintf("HTTP.ProblemTypes.%s", problemSegments[len(problemSegments)-1]), 1)
	}
}

func link(url, relation string) string {
	return fmt.Sprintf("<%s>;rel=\"%s\"", url, relation)
}

// NewRegistration is used by clients to submit a new registration/account
func (wfe *WebFrontEndImpl) NewRegistration(ctx context.Context, logEvent *requestEvent, response http.ResponseWriter, request *http.Request) {

	body, key, _, prob := wfe.verifyPOST(ctx, logEvent, request, false, core.ResourceNewReg)
	addRequesterHeader(response, logEvent.Requester)
	if prob != nil {
		// verifyPOST handles its own setting of logEvent.Errors
		wfe.sendError(response, logEvent, prob, nil)
		return
	}

	if existingReg, err := wfe.SA.GetRegistrationByKey(ctx, *key); err == nil {
		response.Header().Set("Location", wfe.relativeEndpoint(request, fmt.Sprintf("%s%d", regPath, existingReg.ID)))
		// TODO(#595): check for missing registration err
		wfe.sendError(response, logEvent, probs.Conflict("Registration key is already in use"), err)
		return
	}

	var init core.Registration
	err := json.Unmarshal(body, &init)
	if err != nil {
		wfe.sendError(response, logEvent, probs.Malformed("Error unmarshaling JSON"), err)
		return
	}
	if len(init.Agreement) > 0 && init.Agreement != wfe.SubscriberAgreementURL {
		msg := fmt.Sprintf("Provided agreement URL [%s] does not match current agreement URL [%s]", init.Agreement, wfe.SubscriberAgreementURL)
		wfe.sendError(response, logEvent, probs.Malformed(msg), nil)
		return
	}
	init.Key = *key
	init.InitialIP = net.ParseIP(request.Header.Get("X-Real-IP"))
	if init.InitialIP == nil {
		host, _, err := net.SplitHostPort(request.RemoteAddr)
		if err == nil {
			init.InitialIP = net.ParseIP(host)
		} else {
			logEvent.AddError("Couldn't parse RemoteAddr: %s", request.RemoteAddr)
			wfe.sendError(response, logEvent, probs.ServerInternal("couldn't parse the remote (that is, the client's) address"), nil)
			return
		}
	}

	reg, err := wfe.RA.NewRegistration(ctx, init)
	if err != nil {
		logEvent.AddError("unable to create new registration: %s", err)
		wfe.sendError(response, logEvent, core.ProblemDetailsForError(err, "Error creating new registration"), err)
		return
	}
	logEvent.Requester = reg.ID
	addRequesterHeader(response, reg.ID)
	logEvent.Contacts = reg.Contact

	// Use an explicitly typed variable. Otherwise `go vet' incorrectly complains
	// that reg.ID is a string being passed to %d.
	regURL := wfe.relativeEndpoint(request, fmt.Sprintf("%s%d", regPath, reg.ID))
	responseBody, err := marshalIndent(reg)
	if err != nil {
		// ServerInternal because we just created this registration, and it
		// should be OK.
		logEvent.AddError("unable to marshal registration: %s", err)
		wfe.sendError(response, logEvent, probs.ServerInternal("Error marshaling registration"), err)
		return
	}

	response.Header().Add("Location", regURL)
	response.Header().Set("Content-Type", "application/json")
	response.Header().Add("Link", link(wfe.relativeEndpoint(request, newAuthzPath), "next"))
	if len(wfe.SubscriberAgreementURL) > 0 {
		response.Header().Add("Link", link(wfe.SubscriberAgreementURL, "terms-of-service"))
	}

	response.WriteHeader(http.StatusCreated)
	response.Write(responseBody)
}

// NewAuthorization is used by clients to submit a new ID Authorization
func (wfe *WebFrontEndImpl) NewAuthorization(ctx context.Context, logEvent *requestEvent, response http.ResponseWriter, request *http.Request) {
	body, _, currReg, prob := wfe.verifyPOST(ctx, logEvent, request, true, core.ResourceNewAuthz)
	addRequesterHeader(response, logEvent.Requester)
	if prob != nil {
		// verifyPOST handles its own setting of logEvent.Errors
		wfe.sendError(response, logEvent, prob, nil)
		return
	}
	// Any version of the agreement is acceptable here. Version match is enforced in
	// wfe.Registration when agreeing the first time. Agreement updates happen
	// by mailing subscribers and don't require a registration update.
	if currReg.Agreement == "" {
		wfe.sendError(response, logEvent, probs.Unauthorized("Must agree to subscriber agreement before any further actions"), nil)
		return
	}

	var init core.Authorization
	if err := json.Unmarshal(body, &init); err != nil {
		logEvent.AddError("unable to JSON unmarshal Authorization: %s", err)
		wfe.sendError(response, logEvent, probs.Malformed("Error unmarshaling JSON"), err)
		return
	}
	logEvent.Extra["Identifier"] = init.Identifier

	// Create new authz and return
	authz, err := wfe.RA.NewAuthorization(ctx, init, currReg.ID)
	if err != nil {
		logEvent.AddError("unable to create new authz: %s", err)
		wfe.sendError(response, logEvent, core.ProblemDetailsForError(err, "Error creating new authz"), err)
		return
	}
	logEvent.Extra["AuthzID"] = authz.ID

	// Make a URL for this authz, then blow away the ID and RegID before serializing
	authzURL := wfe.relativeEndpoint(request, authzPath+string(authz.ID))
	wfe.prepAuthorizationForDisplay(request, &authz)
	responseBody, err := marshalIndent(authz)
	if err != nil {
		// ServerInternal because we generated the authz, it should be OK
		wfe.sendError(response, logEvent, probs.ServerInternal("Error marshaling authz"), err)
		return
	}

	response.Header().Add("Location", authzURL)
	response.Header().Add("Link", link(wfe.relativeEndpoint(request, newCertPath), "next"))
	response.Header().Set("Content-Type", "application/json")
	response.WriteHeader(http.StatusCreated)
	if _, err = response.Write(responseBody); err != nil {
		logEvent.AddError(err.Error())
		wfe.log.Warning(fmt.Sprintf("Could not write response: %s", err))
	}
}

// RevokeCertificate is used by clients to request the revocation of a cert.
func (wfe *WebFrontEndImpl) RevokeCertificate(ctx context.Context, logEvent *requestEvent, response http.ResponseWriter, request *http.Request) {

	// We don't ask verifyPOST to verify there is a corresponding registration,
	// because anyone with the right private key can revoke a certificate.
	body, requestKey, registration, prob := wfe.verifyPOST(ctx, logEvent, request, false, core.ResourceRevokeCert)
	addRequesterHeader(response, logEvent.Requester)
	if prob != nil {
		// verifyPOST handles its own setting of logEvent.Errors
		wfe.sendError(response, logEvent, prob, nil)
		return
	}

	type RevokeRequest struct {
		CertificateDER core.JSONBuffer    `json:"certificate"`
		Reason         *revocation.Reason `json:"reason"`
	}
	var revokeRequest RevokeRequest
	if err := json.Unmarshal(body, &revokeRequest); err != nil {
		logEvent.AddError(fmt.Sprintf("Couldn't unmarshal in revoke request %s", string(body)))
		wfe.sendError(response, logEvent, probs.Malformed("Unable to JSON parse revoke request"), err)
		return
	}
	providedCert, err := x509.ParseCertificate(revokeRequest.CertificateDER)
	if err != nil {
		logEvent.AddError("unable to parse revoke certificate DER: %s", err)
		wfe.sendError(response, logEvent, probs.Malformed("Unable to parse certificate DER"), err)
		return
	}

	serial := core.SerialToString(providedCert.SerialNumber)
	logEvent.Extra["ProvidedCertificateSerial"] = serial
	cert, err := wfe.SA.GetCertificate(ctx, serial)
	// TODO(#991): handle db errors better
	if err != nil || !bytes.Equal(cert.DER, revokeRequest.CertificateDER) {
		wfe.sendError(response, logEvent, probs.NotFound("No such certificate"), err)
		return
	}
	parsedCertificate, err := x509.ParseCertificate(cert.DER)
	if err != nil {
		// InternalServerError because this is a failure to decode from our DB.
		wfe.sendError(response, logEvent, probs.ServerInternal("invalid parse of stored certificate"), err)
		return
	}
	logEvent.Extra["RetrievedCertificateSerial"] = core.SerialToString(parsedCertificate.SerialNumber)
	logEvent.Extra["RetrievedCertificateDNSNames"] = parsedCertificate.DNSNames
	logEvent.Extra["RetrievedCertificateEmailAddresses"] = parsedCertificate.EmailAddresses
	logEvent.Extra["RetrievedCertificateIPAddresses"] = parsedCertificate.IPAddresses

	certStatus, err := wfe.SA.GetCertificateStatus(ctx, serial)
	if err != nil {
		logEvent.AddError("unable to get certificate status: %s", err)
		// TODO(#991): handle db errors
		wfe.sendError(response, logEvent, probs.NotFound("Certificate status not yet available"), err)
		return
	}
	logEvent.Extra["CertificateStatus"] = certStatus.Status

	if certStatus.Status == core.OCSPStatusRevoked {
		logEvent.AddError("Certificate already revoked: %#v", serial)
		wfe.sendError(response, logEvent, probs.Conflict("Certificate already revoked"), nil)
		return
	}

	// TODO: Implement method of revocation by authorizations on account.
	if !(core.KeyDigestEquals(requestKey, parsedCertificate.PublicKey) ||
		registration.ID == cert.RegistrationID) {
		wfe.sendError(response, logEvent,
			probs.Unauthorized("Revocation request must be signed by private key of cert to be revoked, or by the account key of the account that issued it."),
			nil)
		return
	}

	reason := revocation.Reason(0)
	if revokeRequest.Reason != nil && wfe.AcceptRevocationReason {
		if _, present := revocation.UserAllowedReasons[*revokeRequest.Reason]; !present {
			logEvent.AddError("unsupported revocation reason code provided")
			wfe.sendError(response, logEvent, probs.Malformed("unsupported revocation reason code provided"), nil)
			return
		}
		reason = *revokeRequest.Reason
	}

	err = wfe.RA.RevokeCertificateWithReg(ctx, *parsedCertificate, reason, registration.ID)
	if err != nil {
		logEvent.AddError("failed to revoke certificate: %s", err)
		wfe.sendError(response, logEvent, core.ProblemDetailsForError(err, "Failed to revoke certificate"), err)
	} else {
		wfe.log.Debug(fmt.Sprintf("Revoked %v", serial))
		response.WriteHeader(http.StatusOK)
	}
}

func (wfe *WebFrontEndImpl) logCsr(request *http.Request, cr core.CertificateRequest, registration core.Registration) {
	var csrLog = struct {
		ClientAddr   string
		CSR          string
		Registration core.Registration
	}{
		ClientAddr:   getClientAddr(request),
		CSR:          hex.EncodeToString(cr.Bytes),
		Registration: registration,
	}
	wfe.log.AuditObject("Certificate request", csrLog)
}

// NewCertificate is used by clients to request the issuance of a cert for an
// authorized identifier.
func (wfe *WebFrontEndImpl) NewCertificate(ctx context.Context, logEvent *requestEvent, response http.ResponseWriter, request *http.Request) {
	body, _, reg, prob := wfe.verifyPOST(ctx, logEvent, request, true, core.ResourceNewCert)
	addRequesterHeader(response, logEvent.Requester)
	if prob != nil {
		// verifyPOST handles its own setting of logEvent.Errors
		wfe.sendError(response, logEvent, prob, nil)
		return
	}
	// Any version of the agreement is acceptable here. Version match is enforced in
	// wfe.Registration when agreeing the first time. Agreement updates happen
	// by mailing subscribers and don't require a registration update.
	if reg.Agreement == "" {
		wfe.sendError(response, logEvent, probs.Unauthorized("Must agree to subscriber agreement before any further actions"), nil)
		return
	}

	var rawCSR core.RawCertificateRequest
	err := json.Unmarshal(body, &rawCSR)
	if err != nil {
		logEvent.AddError("unable to JSON unmarshal CertificateRequest: %s", err)
		wfe.sendError(response, logEvent, probs.Malformed("Error unmarshaling certificate request"), err)
		return
	}
	// Assuming a properly formatted CSR there should be two four byte SEQUENCE
	// declarations then a two byte integer declaration which defines the version
	// of the CSR. If those two bytes (at offset 8 and 9) and equal to 2 and 0
	// then the CSR was generated by a pre-1.0.2 version of OpenSSL with a client
	// which didn't explicitly set the version causing the integer to be malformed
	// and encoding/asn1 will refuse to parse it. If this is the case exit early
	// with a more useful error message.
	if len(rawCSR.CSR) >= 10 && rawCSR.CSR[8] == 2 && rawCSR.CSR[9] == 0 {
		logEvent.AddError("Pre-1.0.2 OpenSSL malformed CSR")
		if wfe.CheckMalformedCSR {
			wfe.sendError(
				response,
				logEvent,
				probs.Malformed("CSR generated using a pre-1.0.2 OpenSSL with a client that doesn't properly specify the CSR version"),
				nil,
			)
			return
		}
	}

	certificateRequest := core.CertificateRequest{Bytes: rawCSR.CSR}
	certificateRequest.CSR, err = x509.ParseCertificateRequest(rawCSR.CSR)
	if err != nil {
		logEvent.AddError("unable to parse certificate request: %s", err)
		// TODO(jsha): Revert once #565 is closed by upgrading to Go 1.6, i.e. #1514
		wfe.sendError(response, logEvent, probs.Malformed("Error parsing certificate request. Extensions in the CSR marked critical can cause this error: https://github.com/letsencrypt/boulder/issues/565"), err)
		return
	}
	wfe.logCsr(request, certificateRequest, reg)
	// Check that the key in the CSR is good. This will also be checked in the CA
	// component, but we want to discard CSRs with bad keys as early as possible
	// because (a) it's an easy check and we can save unnecessary requests and
	// bytes on the wire, and (b) the CA logs all rejections as audit events, but
	// a bad key from the client is just a malformed request and doesn't need to
	// be audited.
	if err := wfe.keyPolicy.GoodKey(certificateRequest.CSR.PublicKey); err != nil {
		logEvent.AddError("CSR public key failed GoodKey: %s", err)
		wfe.sendError(response, logEvent, probs.Malformed("Invalid key in certificate request :: %s", err), err)
		return
	}
	logEvent.Extra["CSRDNSNames"] = certificateRequest.CSR.DNSNames
	logEvent.Extra["CSREmailAddresses"] = certificateRequest.CSR.EmailAddresses
	logEvent.Extra["CSRIPAddresses"] = certificateRequest.CSR.IPAddresses

	// Create new certificate and return
	// TODO IMPORTANT: The RA trusts the WFE to provide the correct key. If the
	// WFE is compromised, *and* the attacker knows the public key of an account
	// authorized for target site, they could cause issuance for that site by
	// lying to the RA. We should probably pass a copy of the whole request to the
	// RA for secondary validation.
	cert, err := wfe.RA.NewCertificate(ctx, certificateRequest, reg.ID)
	if err != nil {
		logEvent.AddError("unable to create new cert: %s", err)
		wfe.sendError(response, logEvent, core.ProblemDetailsForError(err, "Error creating new cert"), err)
		return
	}

	// Make a URL for this certificate.
	// We use only the sequential part of the serial number, because it should
	// uniquely identify the certificate, and this makes it easy for anybody to
	// enumerate and mirror our certificates.
	parsedCertificate, err := x509.ParseCertificate([]byte(cert.DER))
	if err != nil {
		logEvent.AddError("unable to parse certificate: %s", err)
		wfe.sendError(response, logEvent, probs.Malformed("Unable to parse certificate"), err)
		return
	}
	serial := parsedCertificate.SerialNumber
	certURL := wfe.relativeEndpoint(request, certPath+core.SerialToString(serial))

	relativeIssuerPath := wfe.relativeEndpoint(request, issuerPath)

	// TODO Content negotiation
	response.Header().Add("Location", certURL)
	response.Header().Add("Link", link(relativeIssuerPath, "up"))
	response.Header().Set("Content-Type", "application/pkix-cert")
	response.WriteHeader(http.StatusCreated)
	if _, err = response.Write(cert.DER); err != nil {
		logEvent.AddError(err.Error())
		wfe.log.Warning(fmt.Sprintf("Could not write response: %s", err))
	}
}

// Challenge handles POST requests to challenge URLs.  Such requests are clients'
// responses to the server's challenges.
func (wfe *WebFrontEndImpl) Challenge(
	ctx context.Context,
	logEvent *requestEvent,
	response http.ResponseWriter,
	request *http.Request) {

	notFound := func() {
		wfe.sendError(response, logEvent, probs.NotFound("No such challenge"), nil)
	}

	// Challenge URIs are of the form /acme/challenge/<auth id>/<challenge id>.
	// Here we parse out the id components.
	slug := strings.Split(request.URL.Path, "/")
	if len(slug) != 2 {
		notFound()
		return
	}
	authorizationID := slug[0]
	challengeID, err := strconv.ParseInt(slug[1], 10, 64)
	if err != nil {
		notFound()
		return
	}
	logEvent.Extra["AuthorizationID"] = authorizationID
	logEvent.Extra["ChallengeID"] = challengeID

	authz, err := wfe.SA.GetAuthorization(ctx, authorizationID)
	if err != nil {
		// TODO(#1198): handle db errors etc
		notFound()
		return
	}

	// After expiring, challenges are inaccessible
	if authz.Expires == nil || authz.Expires.Before(wfe.clk.Now()) {
		logEvent.AddError("Authorization %v expired in the past (%v)", authz.ID, *authz.Expires)
		wfe.sendError(response, logEvent, probs.NotFound("Expired authorization"), nil)
		return
	}

	// Check that the requested challenge exists within the authorization
	challengeIndex := authz.FindChallenge(challengeID)
	if challengeIndex == -1 {
		notFound()
		return
	}
	challenge := authz.Challenges[challengeIndex]

	logEvent.Extra["ChallengeType"] = challenge.Type
	logEvent.Extra["AuthorizationRegistrationID"] = authz.RegistrationID
	logEvent.Extra["AuthorizationIdentifier"] = authz.Identifier
	logEvent.Extra["AuthorizationStatus"] = authz.Status
	logEvent.Extra["AuthorizationExpires"] = authz.Expires

	switch request.Method {
	case "GET", "HEAD":
		wfe.getChallenge(ctx, response, request, authz, &challenge, logEvent)

	case "POST":
		wfe.postChallenge(ctx, response, request, authz, challengeIndex, logEvent)
	}
}

// prepChallengeForDisplay takes a core.Challenge and prepares it for display to
// the client by filling in its URI field and clearing its ID field.
// TODO: Come up with a cleaner way to do this.
// https://github.com/letsencrypt/boulder/issues/761
func (wfe *WebFrontEndImpl) prepChallengeForDisplay(request *http.Request, authz core.Authorization, challenge *core.Challenge) {
	challenge.URI = wfe.relativeEndpoint(request, fmt.Sprintf("%s%s/%d", challengePath, authz.ID, challenge.ID))
	// 0 is considered "empty" for the purpose of the JSON omitempty tag.
	challenge.ID = 0
}

// prepAuthorizationForDisplay takes a core.Authorization and prepares it for
// display to the client by clearing its ID and RegistrationID fields, and
// preparing all its challenges.
func (wfe *WebFrontEndImpl) prepAuthorizationForDisplay(request *http.Request, authz *core.Authorization) {
	for i := range authz.Challenges {
		wfe.prepChallengeForDisplay(request, *authz, &authz.Challenges[i])
	}
	authz.ID = ""
	authz.RegistrationID = 0
}

func (wfe *WebFrontEndImpl) getChallenge(
	ctx context.Context,
	response http.ResponseWriter,
	request *http.Request,
	authz core.Authorization,
	challenge *core.Challenge,
	logEvent *requestEvent) {

	wfe.prepChallengeForDisplay(request, authz, challenge)

	jsonReply, err := marshalIndent(challenge)
	if err != nil {
		// InternalServerError because this is a failure to decode data passed in
		// by the caller, which got it from the DB.
		logEvent.AddError("unable to marshal challenge: %s", err)
		wfe.sendError(response, logEvent, probs.ServerInternal("Failed to marshal challenge"), err)
		return
	}

	authzURL := wfe.relativeEndpoint(request, authzPath+string(authz.ID))
	response.Header().Add("Location", challenge.URI)
	response.Header().Set("Content-Type", "application/json")
	response.Header().Add("Link", link(authzURL, "up"))
	response.WriteHeader(http.StatusAccepted)
	if _, err := response.Write(jsonReply); err != nil {
		wfe.log.Warning(fmt.Sprintf("Could not write response: %s", err))
		logEvent.AddError(err.Error())
		return
	}
}

func (wfe *WebFrontEndImpl) postChallenge(
	ctx context.Context,
	response http.ResponseWriter,
	request *http.Request,
	authz core.Authorization,
	challengeIndex int,
	logEvent *requestEvent) {
	body, _, currReg, prob := wfe.verifyPOST(ctx, logEvent, request, true, core.ResourceChallenge)
	addRequesterHeader(response, logEvent.Requester)
	if prob != nil {
		// verifyPOST handles its own setting of logEvent.Errors
		wfe.sendError(response, logEvent, prob, nil)
		return
	}
	// Any version of the agreement is acceptable here. Version match is enforced in
	// wfe.Registration when agreeing the first time. Agreement updates happen
	// by mailing subscribers and don't require a registration update.
	if currReg.Agreement == "" {
		wfe.sendError(response, logEvent, probs.Unauthorized("Registration didn't agree to subscriber agreement before any further actions"), nil)
		return
	}

	// Check that the registration ID matching the key used matches
	// the registration ID on the authz object
	if currReg.ID != authz.RegistrationID {
		logEvent.AddError("User registration id: %d != Authorization registration id: %v", currReg.ID, authz.RegistrationID)
		wfe.sendError(response,
			logEvent,
			probs.Unauthorized("User registration ID doesn't match registration ID in authorization"),
			nil,
		)
		return
	}

	var challengeUpdate core.Challenge
	if err := json.Unmarshal(body, &challengeUpdate); err != nil {
		logEvent.AddError("error JSON unmarshalling challenge response: %s", err)
		wfe.sendError(response, logEvent, probs.Malformed("Error unmarshaling challenge response"), err)
		return
	}

	// Ask the RA to update this authorization
	updatedAuthorization, err := wfe.RA.UpdateAuthorization(ctx, authz, challengeIndex, challengeUpdate)
	if err != nil {
		logEvent.AddError("unable to update challenge: %s", err)
		wfe.sendError(response, logEvent, core.ProblemDetailsForError(err, "Unable to update challenge"), err)
		return
	}

	// assumption: UpdateAuthorization does not modify order of challenges
	challenge := updatedAuthorization.Challenges[challengeIndex]
	wfe.prepChallengeForDisplay(request, authz, &challenge)
	jsonReply, err := marshalIndent(challenge)
	if err != nil {
		// ServerInternal because we made the challenges, they should be OK
		logEvent.AddError("failed to marshal challenge: %s", err)
		wfe.sendError(response, logEvent, probs.ServerInternal("Failed to marshal challenge"), err)
		return
	}

	authzURL := wfe.relativeEndpoint(request, authzPath+string(authz.ID))
	response.Header().Add("Location", challenge.URI)
	response.Header().Set("Content-Type", "application/json")
	response.Header().Add("Link", link(authzURL, "up"))
	response.WriteHeader(http.StatusAccepted)
	if _, err = response.Write(jsonReply); err != nil {
		logEvent.AddError(err.Error())
		wfe.log.Warning(fmt.Sprintf("Could not write response: %s", err))
		return
	}
}

// Registration is used by a client to submit an update to their registration.
func (wfe *WebFrontEndImpl) Registration(ctx context.Context, logEvent *requestEvent, response http.ResponseWriter, request *http.Request) {

	body, _, currReg, prob := wfe.verifyPOST(ctx, logEvent, request, true, core.ResourceRegistration)
	addRequesterHeader(response, logEvent.Requester)
	if prob != nil {
		// verifyPOST handles its own setting of logEvent.Errors
		wfe.sendError(response, logEvent, prob, nil)
		return
	}

	// Requests to this handler should have a path that leads to a known
	// registration
	idStr := request.URL.Path
	id, err := strconv.ParseInt(idStr, 10, 64)
	if err != nil {
		logEvent.AddError("registration ID must be an integer, was %#v", idStr)
		wfe.sendError(response, logEvent, probs.Malformed("Registration ID must be an integer"), err)
		return
	} else if id <= 0 {
		msg := fmt.Sprintf("Registration ID must be a positive non-zero integer, was %d", id)
		logEvent.AddError(msg)
		wfe.sendError(response, logEvent, probs.Malformed(msg), nil)
		return
	} else if id != currReg.ID {
		logEvent.AddError("Request signing key did not match registration key: %d != %d", id, currReg.ID)
		wfe.sendError(response, logEvent, probs.Unauthorized("Request signing key did not match registration key"), nil)
		return
	}

	var update core.Registration
	err = json.Unmarshal(body, &update)
	if err != nil {
		logEvent.AddError("unable to JSON parse registration: %s", err)
		wfe.sendError(response, logEvent, probs.Malformed("Error unmarshaling registration"), err)
		return
	}

	// People *will* POST their full registrations to this endpoint, including
	// the 'valid' status, to avoid always failing out when that happens only
	// attempt to deactivate if the provided status is different from their current
	// status.
	//
	// If a user tries to send both a deactivation request and an update to their
	// contacts or subscriber agreement URL the deactivation will take place and
	// return before an update would be performed.
	if features.Enabled(features.AllowAccountDeactivation) && (update.Status != "" && update.Status != currReg.Status) {
		if update.Status != core.StatusDeactivated {
			wfe.sendError(response, logEvent, probs.Malformed("Invalid value provided for status field"), nil)
			return
		}
		wfe.deactivateRegistration(ctx, currReg, response, request, logEvent)
		return
	}

	// If a user POSTs their registration object including a previously valid
	// agreement URL but that URL has since changed we will fail out here
	// since the update agreement URL doesn't match the current URL. To fix that we
	// only fail if the sent URL doesn't match the currently valid agreement URL
	// and it doesn't match the URL currently stored in the registration
	// in the database. The RA understands the user isn't actually trying to
	// update the agreement but since we do an early check here in order to prevent
	// extraneous requests to the RA we have to add this bypass.
	if len(update.Agreement) > 0 && update.Agreement != currReg.Agreement &&
		update.Agreement != wfe.SubscriberAgreementURL {
		msg := fmt.Sprintf("Provided agreement URL [%s] does not match current agreement URL [%s]", update.Agreement, wfe.SubscriberAgreementURL)
		logEvent.AddError(msg)
		wfe.sendError(response, logEvent, probs.Malformed(msg), nil)
		return
	}

	// Registration objects contain a JWK object, which must be non-nil. We know
	// the key of the updated registration object is going to be the same as the
	// key of the current one, so we set it here. This ensures we can cleanly
	// serialize the update as JSON to send via AMQP to the RA.
	update.Key = currReg.Key

	updatedReg, err := wfe.RA.UpdateRegistration(ctx, currReg, update)
	if err != nil {
		logEvent.AddError("unable to update registration: %s", err)
		wfe.sendError(response, logEvent, core.ProblemDetailsForError(err, "Unable to update registration"), err)
		return
	}

	jsonReply, err := marshalIndent(updatedReg)
	if err != nil {
		// ServerInternal because we just generated the reg, it should be OK
		logEvent.AddError("unable to marshal updated registration: %s", err)
		wfe.sendError(response, logEvent, probs.ServerInternal("Failed to marshal registration"), err)
		return
	}
	response.Header().Set("Content-Type", "application/json")
	response.Header().Add("Link", link(wfe.relativeEndpoint(request, newAuthzPath), "next"))
	if len(wfe.SubscriberAgreementURL) > 0 {
		response.Header().Add("Link", link(wfe.SubscriberAgreementURL, "terms-of-service"))
	}
	response.WriteHeader(http.StatusAccepted)
	response.Write(jsonReply)
}

func (wfe *WebFrontEndImpl) deactivateAuthorization(ctx context.Context, authz *core.Authorization, logEvent *requestEvent, response http.ResponseWriter, request *http.Request) bool {
	body, _, reg, prob := wfe.verifyPOST(ctx, logEvent, request, true, core.ResourceAuthz)
	addRequesterHeader(response, logEvent.Requester)
	if prob != nil {
		wfe.sendError(response, logEvent, prob, nil)
		return false
	}
	if reg.ID != authz.RegistrationID {
		logEvent.AddError("registration ID doesn't match ID for authorization")
		wfe.sendError(response, logEvent, probs.Unauthorized("Registration ID doesn't match ID for authorization"), nil)
		return false
	}
	var req struct {
		Status core.AcmeStatus
	}
	err := json.Unmarshal(body, &req)
	if err != nil {
		wfe.sendError(response, logEvent, probs.Malformed("Error unmarshaling JSON"), err)
		return false
	}
	if req.Status != core.StatusDeactivated {
		logEvent.AddError("invalid status value")
		wfe.sendError(response, logEvent, probs.Malformed("Invalid status value"), err)
		return false
	}
	err = wfe.RA.DeactivateAuthorization(ctx, *authz)
	if err != nil {
		logEvent.AddError("unable to deactivate authorization", err)
		wfe.sendError(response, logEvent, core.ProblemDetailsForError(err, "Error deactivating authorization"), err)
		return false
	}
	// Since the authorization passed to DeactivateAuthorization isn't
	// mutated locally by the function we must manually set the status
	// here before displaying the authorization to the user
	authz.Status = core.StatusDeactivated
	return true
}

// Authorization is used by clients to submit an update to one of their
// authorizations.
func (wfe *WebFrontEndImpl) Authorization(ctx context.Context, logEvent *requestEvent, response http.ResponseWriter, request *http.Request) {
	// Requests to this handler should have a path that leads to a known authz
	id := request.URL.Path
	authz, err := wfe.SA.GetAuthorization(ctx, id)
	if err != nil {
		logEvent.AddError("No such authorization at id %s", id)
		// TODO(#1199): handle db errors
		wfe.sendError(response, logEvent, probs.NotFound("Unable to find authorization"), err)
		return
	}
	logEvent.Extra["AuthorizationID"] = authz.ID
	logEvent.Extra["AuthorizationRegistrationID"] = authz.RegistrationID
	logEvent.Extra["AuthorizationIdentifier"] = authz.Identifier
	logEvent.Extra["AuthorizationStatus"] = authz.Status
	logEvent.Extra["AuthorizationExpires"] = authz.Expires

	// After expiring, authorizations are inaccessible
	if authz.Expires == nil || authz.Expires.Before(wfe.clk.Now()) {
		msg := fmt.Sprintf("Authorization %v expired in the past (%v)", authz.ID, *authz.Expires)
		logEvent.AddError(msg)
		wfe.sendError(response, logEvent, probs.NotFound("Expired authorization"), nil)
		return
	}

	if wfe.AllowAuthzDeactivation && request.Method == "POST" {
		// If the deactivation fails return early as errors and return codes
		// have already been set. Otherwise continue so that the user gets
		// sent the deactivated authorization.
		if !wfe.deactivateAuthorization(ctx, &authz, logEvent, response, request) {
			return
		}
	}

	wfe.prepAuthorizationForDisplay(request, &authz)

	jsonReply, err := marshalIndent(authz)
	if err != nil {
		// InternalServerError because this is a failure to decode from our DB.
		logEvent.AddError("Failed to JSON marshal authz: %s", err)
		wfe.sendError(response, logEvent, probs.ServerInternal("Failed to JSON marshal authz"), err)
		return
	}
	response.Header().Add("Link", link(wfe.relativeEndpoint(request, newCertPath), "next"))
	response.Header().Set("Content-Type", "application/json")
	response.WriteHeader(http.StatusOK)
	if _, err = response.Write(jsonReply); err != nil {
		logEvent.AddError(err.Error())
		wfe.log.Warning(fmt.Sprintf("Could not write response: %s", err))
	}
}

var allHex = regexp.MustCompile("^[0-9a-f]+$")

// Certificate is used by clients to request a copy of their current certificate, or to
// request a reissuance of the certificate.
func (wfe *WebFrontEndImpl) Certificate(ctx context.Context, logEvent *requestEvent, response http.ResponseWriter, request *http.Request) {

	serial := request.URL.Path
	// Certificate paths consist of the CertBase path, plus exactly sixteen hex
	// digits.
	if !core.ValidSerial(serial) {
		logEvent.AddError("certificate serial provided was not valid: %s", serial)
		wfe.sendError(response, logEvent, probs.NotFound("Certificate not found"), nil)
		return
	}
	logEvent.Extra["RequestedSerial"] = serial

	cert, err := wfe.SA.GetCertificate(ctx, serial)
	// TODO(#991): handle db errors
	if err != nil {
		logEvent.AddError("unable to get certificate by serial id %#v: %s", serial, err)
		if strings.HasPrefix(err.Error(), "gorp: multiple rows returned") {
			wfe.sendError(response, logEvent, probs.Conflict("Multiple certificates with same short serial"), err)
		} else {
			wfe.sendError(response, logEvent, probs.NotFound("Certificate not found"), err)
		}
		return
	}

	// TODO Content negotiation
	response.Header().Set("Content-Type", "application/pkix-cert")
	response.Header().Add("Link", link(issuerPath, "up"))
	response.WriteHeader(http.StatusOK)
	if _, err = response.Write(cert.DER); err != nil {
		logEvent.AddError(err.Error())
		wfe.log.Warning(fmt.Sprintf("Could not write response: %s", err))
	}
	return
}

// Terms is used by the client to obtain the current Terms of Service /
// Subscriber Agreement to which the subscriber must agree.
func (wfe *WebFrontEndImpl) Terms(ctx context.Context, logEvent *requestEvent, response http.ResponseWriter, request *http.Request) {
	http.Redirect(response, request, wfe.SubscriberAgreementURL, http.StatusFound)
}

// Issuer obtains the issuer certificate used by this instance of Boulder.
func (wfe *WebFrontEndImpl) Issuer(ctx context.Context, logEvent *requestEvent, response http.ResponseWriter, request *http.Request) {
	// TODO Content negotiation
	response.Header().Set("Content-Type", "application/pkix-cert")
	response.WriteHeader(http.StatusOK)
	if _, err := response.Write(wfe.IssuerCert); err != nil {
		logEvent.AddError("unable to write issuer certificate response: %s", err)
		wfe.log.Warning(fmt.Sprintf("Could not write response: %s", err))
	}
}

// BuildID tells the requestor what build we're running.
func (wfe *WebFrontEndImpl) BuildID(ctx context.Context, logEvent *requestEvent, response http.ResponseWriter, request *http.Request) {
	response.Header().Set("Content-Type", "text/plain")
	response.WriteHeader(http.StatusOK)
	detailsString := fmt.Sprintf("Boulder=(%s %s)", core.GetBuildID(), core.GetBuildTime())
	if _, err := fmt.Fprintln(response, detailsString); err != nil {
		logEvent.AddError("unable to print build information: %s", err)
		wfe.log.Warning(fmt.Sprintf("Could not write response: %s", err))
	}
}

// Options responds to an HTTP OPTIONS request.
func (wfe *WebFrontEndImpl) Options(response http.ResponseWriter, request *http.Request, methodsStr string, methodsMap map[string]bool) {
	// Every OPTIONS request gets an Allow header with a list of supported methods.
	response.Header().Set("Allow", methodsStr)

	// CORS preflight requests get additional headers. See
	// http://www.w3.org/TR/cors/#resource-preflight-requests
	reqMethod := request.Header.Get("Access-Control-Request-Method")
	if reqMethod == "" {
		reqMethod = "GET"
	}
	if methodsMap[reqMethod] {
		wfe.setCORSHeaders(response, request, methodsStr)
	}
}

// setCORSHeaders() tells the client that CORS is acceptable for this
// request. If allowMethods == "" the request is assumed to be a CORS
// actual request and no Access-Control-Allow-Methods header will be
// sent.
func (wfe *WebFrontEndImpl) setCORSHeaders(response http.ResponseWriter, request *http.Request, allowMethods string) {
	reqOrigin := request.Header.Get("Origin")
	if reqOrigin == "" {
		// This is not a CORS request.
		return
	}

	// Allow CORS if the current origin (or "*") is listed as an
	// allowed origin in config. Otherwise, disallow by returning
	// without setting any CORS headers.
	allow := false
	for _, ao := range wfe.AllowOrigins {
		if ao == "*" {
			response.Header().Set("Access-Control-Allow-Origin", "*")
			allow = true
			break
		} else if ao == reqOrigin {
			response.Header().Set("Vary", "Origin")
			response.Header().Set("Access-Control-Allow-Origin", ao)
			allow = true
			break
		}
	}
	if !allow {
		return
	}

	if allowMethods != "" {
		// For an OPTIONS request: allow all methods handled at this URL.
		response.Header().Set("Access-Control-Allow-Methods", allowMethods)
	}
	response.Header().Set("Access-Control-Expose-Headers", "Link, Replay-Nonce")
	response.Header().Set("Access-Control-Max-Age", "86400")
}

<<<<<<< HEAD
type rolloverRequest struct {
	OldKey jose.JsonWebKey
	NewKey jose.JsonWebKey
}

// KeyRollover allows a user to change their signing key
func (wfe *WebFrontEndImpl) KeyRollover(ctx context.Context, logEvent *requestEvent, response http.ResponseWriter, request *http.Request) {
	body, oldKey, reg, prob := wfe.verifyPOST(ctx, logEvent, request, true, core.ResourceKeyChange)
	addRequesterHeader(response, logEvent.Requester)
	if prob != nil {
		wfe.sendError(response, logEvent, prob, nil)
		return
	}

	// Parse as JWS
	newKey, parsedJWS, err := verifyJWSKey(string(body))
	if err != nil {
		logEvent.AddError(err.Error())
		wfe.sendError(response, logEvent, probs.Malformed(err.Error()), err)
		return
	}
	payload, err := parsedJWS.Verify(newKey)
	if err != nil {
		n := len(body)
		if n > 100 {
			n = 100
		}
		logEvent.AddError("verification of JWS with the JWK failed: %v; body: %s", err, body[:n])
		wfe.sendError(response, logEvent, probs.Malformed("JWS verification error"), err)
		return
	}
	var ror rolloverRequest
	err = json.Unmarshal(payload, &ror)
	if err != nil {
		logEvent.AddError("unable to JSON parse resource from JWS payload: %s", err)
		wfe.sendError(response, logEvent, probs.Malformed("Request payload did not parse as JSON"), nil)
		return
	}

	// Check body contains the correct keys
	pokThumb, err := ror.OldKey.Thumbprint(crypto.SHA256)
	if err != nil {
		logEvent.AddError("unable to compute fingerprint of old key in inner payload: %s", err)
		wfe.sendError(response, logEvent, probs.Malformed("Request payload contained malformed old JWK"), nil)
		return
	}
	okThumb, err := oldKey.Thumbprint(crypto.SHA256)
	if err != nil {
		logEvent.AddError("unable to compute fingerprint of registration key: %s", err)
		wfe.sendError(response, logEvent, probs.ServerInternal("Unable to compute fingerprint of registration key"), err)
		return
	}
	if bytes.Compare(pokThumb, okThumb) != 0 {
		logEvent.AddError("old key in inner payload doesn't match registration key")
		wfe.sendError(response, logEvent, probs.Malformed("Old JWK in inner payload doesn't match current JWK"), nil)
		return
	}
	pnkThumb, err := ror.NewKey.Thumbprint(crypto.SHA256)
	if err != nil {
		logEvent.AddError("unable to compute fingerprint of new key in inner payload: %s", err)
		wfe.sendError(response, logEvent, probs.Malformed("Request payload contained malformed new JWK"), nil)
		return
	}
	nkThumb, err := newKey.Thumbprint(crypto.SHA256)
	if err != nil {
		logEvent.AddError("unable to compute fingerprint of new key used to sign inner payload: %s", err)
		wfe.sendError(response, logEvent, probs.Malformed("Request inner payload signed by malformed new JWK"), nil)
		return
	}
	if bytes.Compare(pnkThumb, nkThumb) != 0 {
		logEvent.AddError("new key in inner payload doesn't match key used to sign")
		wfe.sendError(response, logEvent, probs.Malformed("New JWK in inner payload doesn't match signing JWK"), nil)
		return
	}

	// Update registration key
	updatedReg, err := wfe.RA.UpdateRegistration(ctx, reg, core.Registration{Key: *newKey})
	if err != nil {
		logEvent.AddError("unable to update registration: %s", err)
		wfe.sendError(response, logEvent, core.ProblemDetailsForError(err, "Unable to update registration"), err)
		return
	}

	jsonReply, err := marshalIndent(updatedReg)
	if err != nil {
		// ServerInternal because we just generated the reg, it should be OK
=======
func (wfe *WebFrontEndImpl) deactivateRegistration(ctx context.Context, reg core.Registration, response http.ResponseWriter, request *http.Request, logEvent *requestEvent) {
	err := wfe.RA.DeactivateRegistration(ctx, reg)
	if err != nil {
		logEvent.AddError("unable to deactivate registration", err)
		wfe.sendError(response, logEvent, core.ProblemDetailsForError(err, "Error deactivating registration"), err)
		return
	}
	reg.Status = core.StatusDeactivated
	jsonReply, err := marshalIndent(reg)
	if err != nil {
		// ServerInternal because registration is from DB and should be fine
>>>>>>> 5fabc90a
		logEvent.AddError("unable to marshal updated registration: %s", err)
		wfe.sendError(response, logEvent, probs.ServerInternal("Failed to marshal registration"), err)
		return
	}
	response.Header().Set("Content-Type", "application/json")
	response.WriteHeader(http.StatusOK)
	response.Write(jsonReply)
}<|MERGE_RESOLUTION|>--- conflicted
+++ resolved
@@ -1397,7 +1397,6 @@
 	response.Header().Set("Access-Control-Max-Age", "86400")
 }
 
-<<<<<<< HEAD
 type rolloverRequest struct {
 	OldKey jose.JsonWebKey
 	NewKey jose.JsonWebKey
@@ -1483,8 +1482,15 @@
 
 	jsonReply, err := marshalIndent(updatedReg)
 	if err != nil {
-		// ServerInternal because we just generated the reg, it should be OK
-=======
+		logEvent.AddError("unable to marshal updated registration: %s", err)
+		wfe.sendError(response, logEvent, probs.ServerInternal("Failed to marshal registration"), err)
+		return
+	}
+	response.Header().Set("Content-Type", "application/json")
+	response.WriteHeader(http.StatusOK)
+	response.Write(jsonReply)
+}
+
 func (wfe *WebFrontEndImpl) deactivateRegistration(ctx context.Context, reg core.Registration, response http.ResponseWriter, request *http.Request, logEvent *requestEvent) {
 	err := wfe.RA.DeactivateRegistration(ctx, reg)
 	if err != nil {
@@ -1496,7 +1502,6 @@
 	jsonReply, err := marshalIndent(reg)
 	if err != nil {
 		// ServerInternal because registration is from DB and should be fine
->>>>>>> 5fabc90a
 		logEvent.AddError("unable to marshal updated registration: %s", err)
 		wfe.sendError(response, logEvent, probs.ServerInternal("Failed to marshal registration"), err)
 		return
