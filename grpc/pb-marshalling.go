// Copyright 2016 ISRG.  All rights reserved
// This Source Code Form is subject to the terms of the Mozilla Public
// License, v. 2.0. If a copy of the MPL was not distributed with this
// file, You can obtain one at http://mozilla.org/MPL/2.0/.

package grpc

import (
	"net"
	"time"

	"google.golang.org/grpc/codes"
	"gopkg.in/square/go-jose.v2"

	"github.com/letsencrypt/boulder/core"
	corepb "github.com/letsencrypt/boulder/core/proto"
	"github.com/letsencrypt/boulder/identifier"
	"github.com/letsencrypt/boulder/probs"
	"github.com/letsencrypt/boulder/revocation"
	sapb "github.com/letsencrypt/boulder/sa/proto"
	vapb "github.com/letsencrypt/boulder/va/proto"
)

var ErrMissingParameters = CodedError(codes.FailedPrecondition, "required RPC parameter was missing")

// This file defines functions to translate between the protobuf types and the
// code types.

func authzMetaToPB(authz core.Authorization) (*vapb.AuthzMeta, error) {
	return &vapb.AuthzMeta{
		Id:    &authz.ID,
		RegID: &authz.RegistrationID,
	}, nil
}

func pbToAuthzMeta(in *vapb.AuthzMeta) (core.Authorization, error) {
	if in == nil || in.Id == nil || in.RegID == nil {
		return core.Authorization{}, ErrMissingParameters
	}
	return core.Authorization{
		ID:             *in.Id,
		RegistrationID: *in.RegID,
	}, nil
}

func ProblemDetailsToPB(prob *probs.ProblemDetails) (*corepb.ProblemDetails, error) {
	if prob == nil {
		// nil problemDetails is valid
		return nil, nil
	}
	pt := string(prob.Type)
	st := int32(prob.HTTPStatus)
	return &corepb.ProblemDetails{
		ProblemType: &pt,
		Detail:      &prob.Detail,
		HttpStatus:  &st,
	}, nil
}

func PBToProblemDetails(in *corepb.ProblemDetails) (*probs.ProblemDetails, error) {
	if in == nil {
		// nil problemDetails is valid
		return nil, nil
	}
	if in.ProblemType == nil || in.Detail == nil {
		return nil, ErrMissingParameters
	}
	prob := &probs.ProblemDetails{
		Type:   probs.ProblemType(*in.ProblemType),
		Detail: *in.Detail,
	}
	if in.HttpStatus != nil {
		prob.HTTPStatus = int(*in.HttpStatus)
	}
	return prob, nil
}

func ChallengeToPB(challenge core.Challenge) (*corepb.Challenge, error) {
	st := string(challenge.Status)
	prob, err := ProblemDetailsToPB(challenge.Error)
	if err != nil {
		return nil, err
	}
	recordAry := make([]*corepb.ValidationRecord, len(challenge.ValidationRecord))
	for i, v := range challenge.ValidationRecord {
		recordAry[i], err = ValidationRecordToPB(v)
		if err != nil {
			return nil, err
		}
	}
	return &corepb.Challenge{
		Type:              &challenge.Type,
		Status:            &st,
		Token:             &challenge.Token,
		KeyAuthorization:  &challenge.ProvidedKeyAuthorization,
		Error:             prob,
		Validationrecords: recordAry,
	}, nil
}

func pbToChallenge(in *corepb.Challenge) (challenge core.Challenge, err error) {
	if in == nil || in.Type == nil {
		return core.Challenge{}, ErrMissingParameters
	}
	var recordAry []core.ValidationRecord
	if len(in.Validationrecords) > 0 {
		recordAry = make([]core.ValidationRecord, len(in.Validationrecords))
		for i, v := range in.Validationrecords {
			recordAry[i], err = PBToValidationRecord(v)
			if err != nil {
				return core.Challenge{}, err
			}
		}
	}
	prob, err := PBToProblemDetails(in.Error)
	if err != nil {
		return core.Challenge{}, err
	}
	ch := core.Challenge{
		Type:             *in.Type,
		Status:           core.AcmeStatus(*in.Status),
		Token:            *in.Token,
		Error:            prob,
		ValidationRecord: recordAry,
	}
	if in.KeyAuthorization != nil {
		ch.ProvidedKeyAuthorization = *in.KeyAuthorization
	}
	return ch, nil
}

func ValidationRecordToPB(record core.ValidationRecord) (*corepb.ValidationRecord, error) {
	addrs := make([][]byte, len(record.AddressesResolved))
	addrsTried := make([][]byte, len(record.AddressesTried))
	var err error
	for i, v := range record.AddressesResolved {
		addrs[i] = []byte(v)
	}
	for i, v := range record.AddressesTried {
		addrsTried[i] = []byte(v)
	}
	addrUsed, err := record.AddressUsed.MarshalText()
	if err != nil {
		return nil, err
	}
	return &corepb.ValidationRecord{
		Hostname:          &record.Hostname,
		Port:              &record.Port,
		AddressesResolved: addrs,
		AddressUsed:       addrUsed,
		Url:               &record.URL,
		AddressesTried:    addrsTried,
	}, nil
}

func PBToValidationRecord(in *corepb.ValidationRecord) (record core.ValidationRecord, err error) {
	if in == nil {
		return core.ValidationRecord{}, ErrMissingParameters
	}
	addrs := make([]net.IP, len(in.AddressesResolved))
	for i, v := range in.AddressesResolved {
		addrs[i] = net.IP(v)
	}
	addrsTried := make([]net.IP, len(in.AddressesTried))
	for i, v := range in.AddressesTried {
		addrsTried[i] = net.IP(v)
	}
	var addrUsed net.IP
	err = addrUsed.UnmarshalText(in.AddressUsed)
	if err != nil {
		return
	}
	return core.ValidationRecord{
		Hostname:          *in.Hostname,
		Port:              *in.Port,
		AddressesResolved: addrs,
		AddressUsed:       addrUsed,
		URL:               *in.Url,
		AddressesTried:    addrsTried,
	}, nil
}

func ValidationResultToPB(records []core.ValidationRecord, prob *probs.ProblemDetails) (*vapb.ValidationResult, error) {
	recordAry := make([]*corepb.ValidationRecord, len(records))
	var err error
	for i, v := range records {
		recordAry[i], err = ValidationRecordToPB(v)
		if err != nil {
			return nil, err
		}
	}
	marshalledProbs, err := ProblemDetailsToPB(prob)
	if err != nil {
		return nil, err
	}
	return &vapb.ValidationResult{
		Records:  recordAry,
		Problems: marshalledProbs,
	}, nil
}

func pbToValidationResult(in *vapb.ValidationResult) ([]core.ValidationRecord, *probs.ProblemDetails, error) {
	if in == nil {
		return nil, nil, ErrMissingParameters
	}
	recordAry := make([]core.ValidationRecord, len(in.Records))
	var err error
	for i, v := range in.Records {
		recordAry[i], err = PBToValidationRecord(v)
		if err != nil {
			return nil, nil, err
		}
	}
	prob, err := PBToProblemDetails(in.Problems)
	if err != nil {
		return nil, nil, err
	}
	return recordAry, prob, nil
}

func performValidationReqToArgs(in *vapb.PerformValidationRequest) (string, core.Challenge, core.Authorization, error) {
	if in == nil || in.Domain == nil {
		return "", core.Challenge{}, core.Authorization{}, ErrMissingParameters
	}
	challenge, err := pbToChallenge(in.Challenge)
	if err != nil {
		return "", core.Challenge{}, core.Authorization{}, err
	}
	authz, err := pbToAuthzMeta(in.Authz)
	if err != nil {
		return "", core.Challenge{}, core.Authorization{}, err
	}

	return *in.Domain, challenge, authz, nil
}

func argsToPerformValidationRequest(domain string, challenge core.Challenge, authz core.Authorization) (*vapb.PerformValidationRequest, error) {
	pbChall, err := ChallengeToPB(challenge)
	if err != nil {
		return nil, err
	}
	authzMeta, err := authzMetaToPB(authz)
	if err != nil {
		return nil, err
	}
	return &vapb.PerformValidationRequest{
		Domain:    &domain,
		Challenge: pbChall,
		Authz:     authzMeta,
	}, nil

}

func registrationToPB(reg core.Registration) (*corepb.Registration, error) {
	keyBytes, err := reg.Key.MarshalJSON()
	if err != nil {
		return nil, err
	}
	ipBytes, err := reg.InitialIP.MarshalText()
	if err != nil {
		return nil, err
	}
	createdAt := reg.CreatedAt.UnixNano()
	status := string(reg.Status)
	var contacts []string
	// Since the default value of corepb.Registration.Contact is a slice
	// we need a indicator as to if the value is actually important on
	// the other side (pb -> reg).
	contactsPresent := reg.Contact != nil
	if reg.Contact != nil {
		contacts = *reg.Contact
	}
	return &corepb.Registration{
		Id:              &reg.ID,
		Key:             keyBytes,
		Contact:         contacts,
		ContactsPresent: &contactsPresent,
		Agreement:       &reg.Agreement,
		InitialIP:       ipBytes,
		CreatedAt:       &createdAt,
		Status:          &status,
	}, nil
}

func pbToRegistration(pb *corepb.Registration) (core.Registration, error) {
	var key jose.JSONWebKey
	err := key.UnmarshalJSON(pb.Key)
	if err != nil {
		return core.Registration{}, err
	}
	var initialIP net.IP
	err = initialIP.UnmarshalText(pb.InitialIP)
	if err != nil {
		return core.Registration{}, err
	}
	var contacts *[]string
	if *pb.ContactsPresent {
		if len(pb.Contact) != 0 {
			contacts = &pb.Contact
		} else {
			// When gRPC creates an empty slice it is actually a nil slice. Since
			// certain things boulder uses, like encoding/json, differentiate between
			// these we need to de-nil these slices. Without this we are unable to
			// properly do registration updates as contacts would always be removed
			// as we use the difference between a nil and empty slice in ra.mergeUpdate.
			empty := []string{}
			contacts = &empty
		}
	}
	return core.Registration{
		ID:        *pb.Id,
		Key:       &key,
		Contact:   contacts,
		Agreement: *pb.Agreement,
		InitialIP: initialIP,
		CreatedAt: time.Unix(0, *pb.CreatedAt),
		Status:    core.AcmeStatus(*pb.Status),
	}, nil
}

func AuthzToPB(authz core.Authorization) (*corepb.Authorization, error) {
	challs := make([]*corepb.Challenge, len(authz.Challenges))
	for i, c := range authz.Challenges {
		pbChall, err := ChallengeToPB(c)
		if err != nil {
			return nil, err
		}
		challs[i] = pbChall
	}
	status := string(authz.Status)
	var expires int64
	if authz.Expires != nil {
		expires = authz.Expires.UTC().UnixNano()
	}
	return &corepb.Authorization{
		Id:             &authz.ID,
		Identifier:     &authz.Identifier.Value,
		RegistrationID: &authz.RegistrationID,
		Status:         &status,
		Expires:        &expires,
		Challenges:     challs,
	}, nil
}

func PBToAuthz(pb *corepb.Authorization) (core.Authorization, error) {
	challs := make([]core.Challenge, len(pb.Challenges))
	for i, c := range pb.Challenges {
		chall, err := pbToChallenge(c)
		if err != nil {
			return core.Authorization{}, err
		}
		challs[i] = chall
	}
	expires := time.Unix(0, *pb.Expires).UTC()
	authz := core.Authorization{
		Identifier:     identifier.ACMEIdentifier{Type: identifier.DNS, Value: *pb.Identifier},
		RegistrationID: *pb.RegistrationID,
		Status:         core.AcmeStatus(*pb.Status),
		Expires:        &expires,
		Challenges:     challs,
	}
	if pb.Id != nil {
		authz.ID = *pb.Id
	}
	return authz, nil
}

func registrationValid(reg *corepb.Registration) bool {
	return !(reg.Id == nil || reg.Key == nil)
}

// orderValid checks that a corepb.Order is valid. In addition to the checks
// from `newOrderValid` it ensures the order ID is not nil.
func orderValid(order *corepb.Order) bool {
	return !(order.Id == nil || !newOrderValid(order))
}

// newOrderValid checks that a corepb.Order is valid. It allows for a nil
// `order.Id` because the order has not been assigned an ID yet when it is being
// created initially. It allows `order.BeganProcessing` to be nil because
// `sa.NewOrder` explicitly sets it to the default value. It allows
// `order.Created` to be nil because the SA populates this. It also allows
// `order.CertificateSerial` to be nil such that it can be used in places where
// the order has not been finalized yet.
func newOrderValid(order *corepb.Order) bool {
	return !(order.RegistrationID == nil || order.Expires == nil || len(order.Names) == 0)
}

func authorizationValid(authz *corepb.Authorization) bool {
	return !(authz.Id == nil || authz.Identifier == nil || authz.RegistrationID == nil)
}

func CertToPB(cert core.Certificate) *corepb.Certificate {
	issued, expires := cert.Issued.UnixNano(), cert.Expires.UnixNano()
	return &corepb.Certificate{
		RegistrationID: &cert.RegistrationID,
		Serial:         &cert.Serial,
		Digest:         &cert.Digest,
		Der:            cert.DER,
		Issued:         &issued,
		Expires:        &expires,
	}
}

func PBToCert(pb *corepb.Certificate) (core.Certificate, error) {
<<<<<<< HEAD
	if pb == nil || pb.Der == nil {
		return core.Certificate{}, errIncompleteResponse
	}
=======
>>>>>>> 8923fa29
	return core.Certificate{
		RegistrationID: *pb.RegistrationID,
		Serial:         *pb.Serial,
		Digest:         *pb.Digest,
		DER:            pb.Der,
		Issued:         time.Unix(0, *pb.Issued),
		Expires:        time.Unix(0, *pb.Expires),
	}, nil
}

func CertStatusToPB(certStatus core.CertificateStatus) *corepb.CertificateStatus {
	ocspLastUpdatedNano := certStatus.OCSPLastUpdated.UnixNano()
	revokedDateNano := certStatus.RevokedDate.UnixNano()
	lastExpirationNagSentNano := certStatus.LastExpirationNagSent.UnixNano()
	notAfterNano := certStatus.NotAfter.UnixNano()
	reason := int64(certStatus.RevokedReason)
	status := string(certStatus.Status)

	return &corepb.CertificateStatus{
		Serial:                &certStatus.Serial,
		Status:                &status,
		OcspLastUpdated:       &ocspLastUpdatedNano,
		RevokedDate:           &revokedDateNano,
		RevokedReason:         &reason,
		LastExpirationNagSent: &lastExpirationNagSentNano,
		OcspResponse:          certStatus.OCSPResponse,
		NotAfter:              &notAfterNano,
		IsExpired:             &certStatus.IsExpired,
	}
}

func PBToCertStatus(pb *corepb.CertificateStatus) (core.CertificateStatus, error) {
	return core.CertificateStatus{
		Serial:                *pb.Serial,
		Status:                core.OCSPStatus(*pb.Status),
		OCSPLastUpdated:       time.Unix(0, *pb.OcspLastUpdated),
		RevokedDate:           time.Unix(0, *pb.RevokedDate),
		RevokedReason:         revocation.Reason(*pb.RevokedReason),
		LastExpirationNagSent: time.Unix(0, *pb.LastExpirationNagSent),
		OCSPResponse:          pb.OcspResponse,
		NotAfter:              time.Unix(0, *pb.NotAfter),
		IsExpired:             *pb.IsExpired,
	}, nil
}

// PBToAuthzMap converts a protobuf map of domains mapped to protobuf authorizations to a
// golang map[string]*core.Authorization.
func PBToAuthzMap(pb *sapb.Authorizations) (map[string]*core.Authorization, error) {
	m := make(map[string]*core.Authorization, len(pb.Authz))
	for _, v := range pb.Authz {
		authz, err := PBToAuthz(v.Authz)
		if err != nil {
			return nil, err
		}
		m[*v.Domain] = &authz
	}
	return m, nil
}<|MERGE_RESOLUTION|>--- conflicted
+++ resolved
@@ -403,12 +403,6 @@
 }
 
 func PBToCert(pb *corepb.Certificate) (core.Certificate, error) {
-<<<<<<< HEAD
-	if pb == nil || pb.Der == nil {
-		return core.Certificate{}, errIncompleteResponse
-	}
-=======
->>>>>>> 8923fa29
 	return core.Certificate{
 		RegistrationID: *pb.RegistrationID,
 		Serial:         *pb.Serial,
