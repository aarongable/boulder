--- conflicted
+++ resolved
@@ -2700,7 +2700,9 @@
 		}
 		receivedSerials[serial.Serial] = true
 	}
-<<<<<<< HEAD
+	test.AssertDeepEquals(t, receivedSerials, map[string]bool{
+		"1335": true, "1336": true, "1337": true, "1338": true,
+	})
 	test.AssertNotError(t, err, "Error getting serials for incident")
 }
 
@@ -2744,10 +2746,5 @@
 	if entriesReceived != 100_000 {
 		t.Fatalf("Received unexpected number of entries: %d", entriesReceived)
 	}
-=======
-	test.AssertDeepEquals(t, receivedSerials, map[string]bool{
-		"1335": true, "1336": true, "1337": true, "1338": true,
-	})
->>>>>>> 8e156f4d
-	test.AssertNotError(t, err, "Error getting serials for incident")
+	test.AssertNotError(t, err, "Error getting revoked certs")
 }