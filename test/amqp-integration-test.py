#!/usr/bin/env python2.7
import atexit
import base64
import os
import re
import shutil
import socket
import subprocess
import sys
import tempfile
import urllib
import time
import urllib2

import startservers


class ExitStatus:
    OK, PythonFailure, NodeFailure, Error, OCSPFailure, CTFailure = range(6)


class ProcInfo:
    """
        Args:
            cmd (str): The command that was run
            proc(subprocess.Popen): The Popen of the command run
    """

    def __init__(self, cmd, proc):
        self.cmd = cmd
        self.proc = proc


def die(status):
    global exit_status
    # Set exit_status so cleanup handler knows what to report.
    exit_status = status
    sys.exit(exit_status)

def fetch_ocsp(request_bytes, url):
    """Fetch an OCSP response using POST, GET, and GET with URL encoding.

    Returns a tuple of the responses.
    """
    ocsp_req_b64 = base64.b64encode(request_bytes)

    # Make the OCSP request three different ways: by POST, by GET, and by GET with
    # URL-encoded parameters. All three should have an identical response.
    get_response = urllib2.urlopen("%s/%s" % (url, ocsp_req_b64)).read()
    get_encoded_response = urllib2.urlopen("%s/%s" % (url, urllib.quote(ocsp_req_b64, safe = ""))).read()
    post_response = urllib2.urlopen("%s/" % (url), request_bytes).read()

    return (post_response, get_response, get_encoded_response)

def make_ocsp_req(cert_file, issuer_file):
    """Return the bytes of an OCSP request for the given certificate file."""
    ocsp_req_file = os.path.join(tempdir, "ocsp.req")
    # First generate the OCSP request in DER form
    cmd = ("openssl ocsp -no_nonce -issuer %s -cert %s -reqout %s" % (
        issuer_file, cert_file, ocsp_req_file))
    print cmd
    subprocess.check_output(cmd, shell=True)
    with open(ocsp_req_file) as f:
        ocsp_req = f.read()
    return ocsp_req

def fetch_until(cert_file, issuer_file, url, initial, final):
    """Fetch OCSP for cert_file until OCSP status goes from initial to final.

    Initial and final are treated as regular expressions. Any OCSP response
    whose OpenSSL OCSP verify output doesn't match either initial or final is
    a fatal error.

    If OCSP responses by the three methods (POST, GET, URL-encoded GET) differ
    from each other, that is a fatal error.

    If we loop for more than five seconds, that is a fatal error.

    Returns nothing on success.
    """
    ocsp_request = make_ocsp_req(cert_file, issuer_file)
    timeout = time.time() + 5
    while True:
        time.sleep(0.25)
        if time.time() > timeout:
            print("Timed out waiting for OCSP to go from '%s' to '%s'" % (
                initial, final))
            die(ExitStatus.OCSPFailure)
        responses = fetch_ocsp(ocsp_request, url)
        # This variable will be true at the end of the loop if all the responses
        # matched the final state.
        all_final = True
        for resp in responses:
            verify_output = ocsp_verify(cert_file, issuer_file, resp)
            if re.search(initial, verify_output):
                all_final = False
                break
            elif re.search(final, verify_output):
                continue
            else:
                print verify_output
                print("OCSP response didn't match '%s' or '%s'" %(
                    initial, final))
                die(ExitStatus.OCSPFailure)
        if all_final:
            # Check that all responses were equal to each other.
            for resp in responses:
                if resp != responses[0]:
                    print "OCSP responses differed:"
                    print(base64.b64encode(responses[0]))
                    print(" vs ")
                    print(base64.b64encode(resp))
                    die(ExitStatus.OCSPFailure)
            return

def ocsp_verify(cert_file, issuer_file, ocsp_response):
    ocsp_resp_file = os.path.join(tempdir, "ocsp.resp")
    with open(ocsp_resp_file, "w") as f:
        f.write(ocsp_response)
    ocsp_verify_cmd = """openssl ocsp -no_nonce -issuer %s -cert %s \
      -verify_other %s -CAfile ../test-root.pem \
      -respin %s""" % (issuer_file, cert_file, issuer_file, ocsp_resp_file)
    print ocsp_verify_cmd
    try:
        output = subprocess.check_output(ocsp_verify_cmd,
            shell=True, stderr=subprocess.STDOUT)
    except subprocess.CalledProcessError as e:
        output = e.output
        print output
        print "subprocess returned non-zero: %s" % e
        die(ExitStatus.OCSPFailure)
    # OpenSSL doesn't always return non-zero when response verify fails, so we
    # also look for the string "Response Verify Failure"
    verify_failure = "Response Verify Failure"
    if re.search(verify_failure, output):
        print output
        die(ExitStatus.OCSPFailure)
    return output

def wait_for_ocsp_good(cert_file, issuer_file, url):
    fetch_until(cert_file, issuer_file, url, " unauthorized", ": good")

def wait_for_ocsp_revoked(cert_file, issuer_file, url):
    fetch_until(cert_file, issuer_file, url, ": good", ": revoked")

def verify_ct_submission(expectedSubmissions, url):
    resp = urllib2.urlopen(url)
    submissionStr = resp.read()
    if int(submissionStr) != expectedSubmissions:
        print "Expected %d submissions, found %d" % (expectedSubmissions, int(submissionStr))
        die(ExitStatus.CTFailure)

def run_node_test():
    s = socket.socket(socket.AF_INET, socket.SOCK_STREAM)
    try:
        s.connect(('localhost', 4000))
    except socket.error, e:
        print("Cannot connect to WFE")
        die(ExitStatus.Error)

    os.chdir('test/js')

    if subprocess.Popen('npm install', shell=True).wait() != 0:
        print("\n Installing NPM modules failed")
        die(ExitStatus.Error)
    cert_file = os.path.join(tempdir, "cert.der")
    cert_file_pem = os.path.join(tempdir, "cert.pem")
    key_file = os.path.join(tempdir, "key.pem")
    # Pick a random hostname so we don't run into certificate rate limiting.
    domain = subprocess.check_output("openssl rand -hex 6", shell=True).strip()
    # Issue the certificate and transform it from DER-encoded to PEM-encoded.
    if subprocess.Popen('''
        node test.js --email foo@letsencrypt.org --agree true \
<<<<<<< HEAD
          --domains www.%s.com --new-reg http://localhost:4000/acme/new-reg \
          --certKey %s --cert %s && \
        openssl x509 -in %s -out %s -inform der -outform pem
        ''' % (domain, key_file, cert_file, cert_file, cert_file_pem),
        shell=True).wait() != 0:
=======
          --domains www.%s-TEST.com --new-reg http://localhost:4000/acme/new-reg \
          --certKey %s --cert %s
        ''' % (domain, keyFile, certFile), shell=True).wait() != 0:
>>>>>>> 7f08a1b3
        print("\nIssuing failed")
        die(ExitStatus.NodeFailure)

    ee_ocsp_url = "http://localhost:4002"
    issuer_ocsp_url = "http://localhost:4003"

    # As OCSP-Updater is generating responses independently of the CA we sit in a loop
    # checking OCSP until we either see a good response or we timeout (5s).
    wait_for_ocsp_good(cert_file_pem, "../test-ca.pem", ee_ocsp_url)

    # Verify that the static OCSP responder, which answers with a
    # pre-signed, long-lived response for the CA cert, works.
    wait_for_ocsp_good("../test-ca.pem", "../test-root.pem", issuer_ocsp_url)

    verify_ct_submission(1, "http://localhost:4500/submissions")

    if subprocess.Popen('''
        node revoke.js %s %s http://localhost:4000/acme/revoke-cert
        ''' % (cert_file, key_file), shell=True).wait() != 0:
        print("\nRevoking failed")
        die(ExitStatus.NodeFailure)

    wait_for_ocsp_revoked(cert_file_pem, "../test-ca.pem", ee_ocsp_url)
    return 0


def run_client_tests():
    root = os.environ.get("LETSENCRYPT_PATH")
    assert root is not None, (
        "Please set LETSENCRYPT_PATH env variable to point at "
        "initialized (virtualenv) client repo root")
    test_script_path = os.path.join(root, 'tests', 'boulder-integration.sh')
    cmd = "source %s/venv/bin/activate && SIMPLE_HTTP_PORT=5002 %s" % (root, test_script_path)
    if subprocess.Popen(cmd, shell=True, cwd=root, executable='/bin/bash').wait() != 0:
        die(ExitStatus.PythonFailure)


@atexit.register
def cleanup():
    import shutil
    shutil.rmtree(tempdir)
    if exit_status == ExitStatus.OK:
        print("\n\nSUCCESS")
    else:
        print("\n\nFAILURE %d" % exit_status)


exit_status = ExitStatus.OK
tempdir = tempfile.mkdtemp()
if not startservers.start(race_detection=True):
    die(ExitStatus.Error)
run_node_test()
run_client_tests()
if not startservers.check():
    die(ExitStatus.Error)<|MERGE_RESOLUTION|>--- conflicted
+++ resolved
@@ -171,17 +171,11 @@
     # Issue the certificate and transform it from DER-encoded to PEM-encoded.
     if subprocess.Popen('''
         node test.js --email foo@letsencrypt.org --agree true \
-<<<<<<< HEAD
-          --domains www.%s.com --new-reg http://localhost:4000/acme/new-reg \
+          --domains www.%s-TEST.com --new-reg http://localhost:4000/acme/new-reg \
           --certKey %s --cert %s && \
         openssl x509 -in %s -out %s -inform der -outform pem
         ''' % (domain, key_file, cert_file, cert_file, cert_file_pem),
         shell=True).wait() != 0:
-=======
-          --domains www.%s-TEST.com --new-reg http://localhost:4000/acme/new-reg \
-          --certKey %s --cert %s
-        ''' % (domain, keyFile, certFile), shell=True).wait() != 0:
->>>>>>> 7f08a1b3
         print("\nIssuing failed")
         die(ExitStatus.NodeFailure)
 
