--- conflicted
+++ resolved
@@ -31,7 +31,6 @@
     "Issuers": [{
       "ConfigFile": "test/test-ca.key-pkcs11.json",
       "CertFile": "/tmp/intermediate-cert-rsa-a.pem",
-<<<<<<< HEAD
       "NumSessions": 2,
       "SignerProfile": {
         "allowRSAKeys": true,
@@ -50,40 +49,6 @@
           {
             "oid": "1.2.3.4",
             "qualifiers": [
-=======
-      "NumSessions": 2
-    },{
-      "ConfigFile": "test/test-ca.key-pkcs11.json",
-      "CertFile": "/tmp/intermediate-cert-rsa-b.pem",
-      "NumSessions": 2
-    }],
-    "expiry": "2160h",
-    "backdate": "1h",
-    "lifespanOCSP": "96h",
-    "maxNames": 100,
-    "hostnamePolicyFile": "test/hostname-policy.yaml",
-    "cfssl": {
-      "signing": {
-        "profiles": {
-          "rsaEE": {
-            "usages": [
-              "digital signature",
-              "key encipherment",
-              "server auth",
-              "client auth"
-            ],
-            "backdate": "1h",
-            "ca_constraint": { "is_ca": false },
-            "issuer_urls": [
-              "http://boulder:4430/acme/issuer-cert"
-            ],
-            "ocsp_url": "http://127.0.0.1:4002/",
-            "crl_url": "http://example.com/crl",
-            "policies": [
-              {
-                "ID": "2.23.140.1.2.1"
-              },
->>>>>>> ccec6cfa
               {
                 "type": "id-qt-cps",
                 "value": "http://example.com/cps"
@@ -125,7 +90,6 @@
         "maxValidityPeriod": "2160h",
         "maxValidityBackdate": "1h5m"
       }
-<<<<<<< HEAD
     }],
     "expiry": "2160h",
     "backdate": "1h",
@@ -133,10 +97,6 @@
     "maxNames": 100,
     "hostnamePolicyFile": "test/hostname-policy.yaml",
     "ignoredLints": ["n_subject_common_name_included"],
-    "maxConcurrentRPCServerRequests": 100000,
-=======
-    },
->>>>>>> ccec6cfa
     "orphanQueueDir": "/tmp/orphaned-certificates-b",
     "features": {
       "StoreIssuerInfo": true,
