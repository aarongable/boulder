// Copyright 2014 ISRG.  All rights reserved
// This Source Code Form is subject to the terms of the Mozilla Public
// License, v. 2.0. If a copy of the MPL was not distributed with this
// file, You can obtain one at http://mozilla.org/MPL/2.0/.

// This package provides utilities that underlie the specific commands.
// The idea is to make the specific command files very small, e.g.:
//
//    func main() {
//      app := cmd.NewAppShell("command-name")
//      app.Action = func(c cmd.Config) {
//        // command logic
//      }
//      app.Run()
//    }
//
// All commands share the same invocation pattern.  They take a single
// parameter "-config", which is the name of a JSON file containing
// the configuration for the app.  This JSON file is unmarshalled into
// a Config object, which is provided to the app.

package cmd

import (
	"encoding/json"
	"encoding/pem"
	"errors"
	"fmt"
	"io/ioutil"
	"log"
	"log/syslog"
	"net"
	"net/http"
	_ "net/http/pprof" // HTTP performance profiling, added transparently to HTTP APIs
	"os"
	"path"
	"runtime"
	"time"

	"github.com/letsencrypt/boulder/Godeps/_workspace/src/github.com/cactus/go-statsd-client/statsd"
<<<<<<< HEAD
	cfsslConfig "github.com/letsencrypt/boulder/Godeps/_workspace/src/github.com/cloudflare/cfssl/config"
	cfsslLog "github.com/letsencrypt/boulder/Godeps/_workspace/src/github.com/cloudflare/cfssl/log"
=======
>>>>>>> cd4e6efc
	"github.com/letsencrypt/boulder/Godeps/_workspace/src/github.com/codegangsta/cli"

	"github.com/letsencrypt/boulder/core"
	blog "github.com/letsencrypt/boulder/log"
)

// AppShell contains CLI Metadata
type AppShell struct {
	Action func(Config, statsd.Statter, *blog.AuditLogger)
	Config func(*cli.Context, Config) Config
	App    *cli.App
}

// Version returns a string representing the version of boulder running.
func Version() string {
	return fmt.Sprintf("0.1.0 [%s]", core.GetBuildID())
}

// NewAppShell creates a basic AppShell object containing CLI metadata
func NewAppShell(name, usage string) (shell *AppShell) {
	app := cli.NewApp()

	app.Name = name
	app.Usage = usage
	app.Version = Version()
	app.Author = "Boulder contributors"
	app.Email = "ca-dev@letsencrypt.org"

	app.Flags = []cli.Flag{
		cli.StringFlag{
			Name:   "config",
			Value:  "config.json",
			EnvVar: "BOULDER_CONFIG",
			Usage:  "Path to Config JSON",
		},
	}

	return &AppShell{App: app}
}

// Run begins the application context, reading config and passing
// control to the default commandline action.
func (as *AppShell) Run() {
	as.App.Action = func(c *cli.Context) {
		configFileName := c.GlobalString("config")
		configJSON, err := ioutil.ReadFile(configFileName)
		FailOnError(err, "Unable to read config file")

		var config Config
		err = json.Unmarshal(configJSON, &config)
		FailOnError(err, "Failed to read configuration")

		if as.Config != nil {
			config = as.Config(c, config)
		}

		stats, auditlogger := StatsAndLogging(config.Statsd, config.Syslog)
		auditlogger.Info(as.VersionString())

		// If as.Action generates a panic, this will log it to syslog.
		// AUDIT[ Error Conditions ] 9cc4d537-8534-4970-8665-4b382abe82f3
		defer auditlogger.AuditPanic()

		as.Action(config, stats, auditlogger)
	}

	err := as.App.Run(os.Args)
	FailOnError(err, "Failed to run application")
}

// StatsAndLogging constructs a Statter and and AuditLogger based on its config
// parameters, and return them both. Crashes if any setup fails.
// Also sets the constructed AuditLogger as the default logger.
func StatsAndLogging(statConf StatsdConfig, logConf SyslogConfig) (statsd.Statter, *blog.AuditLogger) {
	stats, err := statsd.NewClient(statConf.Server, statConf.Prefix)
	FailOnError(err, "Couldn't connect to statsd")

	tag := path.Base(os.Args[0])
	syslogger, err := syslog.Dial(
		logConf.Network,
		logConf.Server,
		syslog.LOG_INFO|syslog.LOG_LOCAL0, // default, overridden by log calls
		tag)
	FailOnError(err, "Could not connect to Syslog")
	level := int(syslog.LOG_DEBUG)
	if logConf.StdoutLevel != nil {
		level = *logConf.StdoutLevel
	}
	auditlogger, err := blog.NewAuditLogger(syslogger, stats, level)
	FailOnError(err, "Could not connect to Syslog")
	// CFSSL's log facility always prints to stdout. Ideally we should send a
	// patch that would allow us to have CFSSL use our log facility. In the
	// meantime, inhibit debug and info-level logs from CFSSL.
	cfsslLog.Level = cfsslLog.LevelWarning
	blog.SetAuditLogger(auditlogger)
	return stats, auditlogger
}

// VersionString produces a friendly Application version string
func (as *AppShell) VersionString() string {
	return fmt.Sprintf("Versions: %s=(%s %s) Golang=(%s) BuildHost=(%s)", as.App.Name, core.GetBuildID(), core.GetBuildTime(), runtime.Version(), core.GetBuildHost())
}

// FailOnError exits and prints an error message if we encountered a problem
func FailOnError(err error, msg string) {
	if err != nil {
		// AUDIT[ Error Conditions ] 9cc4d537-8534-4970-8665-4b382abe82f3
		logger := blog.GetAuditLogger()
		logger.Err(fmt.Sprintf("%s: %s", msg, err))
		fmt.Fprintf(os.Stderr, "%s: %s\n", msg, err)
		os.Exit(1)
	}
}

// ProfileCmd runs forever, sending Go runtime statistics to StatsD.
func ProfileCmd(profileName string, stats statsd.Statter) {
	var memoryStats runtime.MemStats
	prevNumGC := int64(0)
	c := time.Tick(1 * time.Second)
	for range c {
		runtime.ReadMemStats(&memoryStats)

		// Gather goroutine count
		stats.Gauge(fmt.Sprintf("%s.Gostats.Goroutines", profileName), int64(runtime.NumGoroutine()), 1.0)

		// Gather various heap metrics
		stats.Gauge(fmt.Sprintf("%s.Gostats.Heap.Alloc", profileName), int64(memoryStats.HeapAlloc), 1.0)
		stats.Gauge(fmt.Sprintf("%s.Gostats.Heap.Objects", profileName), int64(memoryStats.HeapObjects), 1.0)
		stats.Gauge(fmt.Sprintf("%s.Gostats.Heap.Idle", profileName), int64(memoryStats.HeapIdle), 1.0)
		stats.Gauge(fmt.Sprintf("%s.Gostats.Heap.InUse", profileName), int64(memoryStats.HeapInuse), 1.0)
		stats.Gauge(fmt.Sprintf("%s.Gostats.Heap.Released", profileName), int64(memoryStats.HeapReleased), 1.0)

		// Gather various GC related metrics
		if memoryStats.NumGC > 0 {
			totalRecentGC := uint64(0)
			realBufSize := uint32(256)
			if memoryStats.NumGC < 256 {
				realBufSize = memoryStats.NumGC
			}
			for _, pause := range memoryStats.PauseNs {
				totalRecentGC += pause
			}
			gcPauseAvg := totalRecentGC / uint64(realBufSize)
			lastGC := memoryStats.PauseNs[(memoryStats.NumGC+255)%256]
			stats.Timing(fmt.Sprintf("%s.Gostats.Gc.PauseAvg", profileName), int64(gcPauseAvg), 1.0)
			stats.Gauge(fmt.Sprintf("%s.Gostats.Gc.LastPause", profileName), int64(lastGC), 1.0)
		}
		stats.Gauge(fmt.Sprintf("%s.Gostats.Gc.NextAt", profileName), int64(memoryStats.NextGC), 1.0)
		// Send both a counter and a gauge here we can much more easily observe
		// the GC rate (versus the raw number of GCs) in graphing tools that don't
		// like deltas
		stats.Gauge(fmt.Sprintf("%s.Gostats.Gc.Count", profileName), int64(memoryStats.NumGC), 1.0)
		gcInc := int64(memoryStats.NumGC) - prevNumGC
		stats.Inc(fmt.Sprintf("%s.Gostats.Gc.Rate", profileName), gcInc, 1.0)
		prevNumGC += gcInc
	}
}

// LoadCert loads a PEM-formatted certificate from the provided path, returning
// it as a byte array, or an error if it couldn't be decoded.
func LoadCert(path string) (cert []byte, err error) {
	if path == "" {
		err = errors.New("Issuer certificate was not provided in config.")
		return
	}
	pemBytes, err := ioutil.ReadFile(path)
	if err != nil {
		return
	}

	block, _ := pem.Decode(pemBytes)
	if block == nil || block.Type != "CERTIFICATE" {
		err = errors.New("Invalid certificate value returned")
		return
	}

	cert = block.Bytes
	return
}

// DebugServer starts a server to receive debug information.  Typical
// usage is to start it in a goroutine, configured with an address
// from the appropriate configuration object:
//
//   go cmd.DebugServer(c.XA.DebugAddr)
func DebugServer(addr string) {
	if addr == "" {
		log.Fatalf("unable to boot debug server because no address was given for it. Set debugAddr.")
	}
	ln, err := net.Listen("tcp", addr)
	if err != nil {
		log.Fatalf("unable to boot debug server on %#v", addr)
	}
<<<<<<< HEAD
	http.Serve(ln, nil)
}

// ConfigDuration is just an alias for time.Duration that allows
// serialization to YAML as well as JSON.
type ConfigDuration struct {
	time.Duration
}

// ErrDurationMustBeString is returned when a non-string value is
// presented to be deserialized as a ConfigDuration
var ErrDurationMustBeString = errors.New("cannot JSON unmarshal something other than a string into a ConfigDuration")

// UnmarshalJSON parses a string into a ConfigDuration using
// time.ParseDuration.  If the input does not unmarshal as a
// string, then UnmarshalJSON returns ErrDurationMustBeString.
func (d *ConfigDuration) UnmarshalJSON(b []byte) error {
	s := ""
	err := json.Unmarshal(b, &s)
	if err != nil {
		if _, ok := err.(*json.UnmarshalTypeError); ok {
			return ErrDurationMustBeString
		}
		return err
	}
	dd, err := time.ParseDuration(s)
	d.Duration = dd
	return err
}

// MarshalJSON returns the string form of the duration, as a byte array.
func (d ConfigDuration) MarshalJSON() ([]byte, error) {
	return []byte(d.Duration.String()), nil
}

// UnmarshalYAML uses the same frmat as JSON, but is called by the YAML
// parser (vs. the JSON parser).
func (d *ConfigDuration) UnmarshalYAML(unmarshal func(interface{}) error) error {
	var s string
	if err := unmarshal(&s); err != nil {
		return err
	}
	dur, err := time.ParseDuration(s)
	if err != nil {
		return err
	}

	d.Duration = dur
	return nil
=======
	log.Printf("booting debug server at %#v", addr)
	log.Println(http.Serve(ln, nil))
>>>>>>> cd4e6efc
}<|MERGE_RESOLUTION|>--- conflicted
+++ resolved
@@ -38,11 +38,7 @@
 	"time"
 
 	"github.com/letsencrypt/boulder/Godeps/_workspace/src/github.com/cactus/go-statsd-client/statsd"
-<<<<<<< HEAD
-	cfsslConfig "github.com/letsencrypt/boulder/Godeps/_workspace/src/github.com/cloudflare/cfssl/config"
 	cfsslLog "github.com/letsencrypt/boulder/Godeps/_workspace/src/github.com/cloudflare/cfssl/log"
-=======
->>>>>>> cd4e6efc
 	"github.com/letsencrypt/boulder/Godeps/_workspace/src/github.com/codegangsta/cli"
 
 	"github.com/letsencrypt/boulder/core"
@@ -236,58 +232,5 @@
 	if err != nil {
 		log.Fatalf("unable to boot debug server on %#v", addr)
 	}
-<<<<<<< HEAD
 	http.Serve(ln, nil)
-}
-
-// ConfigDuration is just an alias for time.Duration that allows
-// serialization to YAML as well as JSON.
-type ConfigDuration struct {
-	time.Duration
-}
-
-// ErrDurationMustBeString is returned when a non-string value is
-// presented to be deserialized as a ConfigDuration
-var ErrDurationMustBeString = errors.New("cannot JSON unmarshal something other than a string into a ConfigDuration")
-
-// UnmarshalJSON parses a string into a ConfigDuration using
-// time.ParseDuration.  If the input does not unmarshal as a
-// string, then UnmarshalJSON returns ErrDurationMustBeString.
-func (d *ConfigDuration) UnmarshalJSON(b []byte) error {
-	s := ""
-	err := json.Unmarshal(b, &s)
-	if err != nil {
-		if _, ok := err.(*json.UnmarshalTypeError); ok {
-			return ErrDurationMustBeString
-		}
-		return err
-	}
-	dd, err := time.ParseDuration(s)
-	d.Duration = dd
-	return err
-}
-
-// MarshalJSON returns the string form of the duration, as a byte array.
-func (d ConfigDuration) MarshalJSON() ([]byte, error) {
-	return []byte(d.Duration.String()), nil
-}
-
-// UnmarshalYAML uses the same frmat as JSON, but is called by the YAML
-// parser (vs. the JSON parser).
-func (d *ConfigDuration) UnmarshalYAML(unmarshal func(interface{}) error) error {
-	var s string
-	if err := unmarshal(&s); err != nil {
-		return err
-	}
-	dur, err := time.ParseDuration(s)
-	if err != nil {
-		return err
-	}
-
-	d.Duration = dur
-	return nil
-=======
-	log.Printf("booting debug server at %#v", addr)
-	log.Println(http.Serve(ln, nil))
->>>>>>> cd4e6efc
 }